--- conflicted
+++ resolved
@@ -46,12 +46,8 @@
     // Don't overwrite more valuable entries
     if (  (k >> 48) != key16
         || d > depth8 - 2
-<<<<<<< HEAD
+     /* || g != (genBound8 & 0xFC) // Matching non-zero keys are already refreshed by probe() */
         || (b == BOUND_EXACT && bound() != BOUND_EXACT))
-=======
-     /* || g != (genBound8 & 0xFC) // Matching non-zero keys are already refreshed by probe() */
-        || b == BOUND_EXACT)
->>>>>>> 8fd34d77
     {
         // Preserve any existing move for the same position
         if ((k >> 48) != key16 || m)
