/*
  Stockfish, a UCI chess playing engine derived from Glaurung 2.1
  Copyright (C) 2004-2008 Tord Romstad (Glaurung author)
  Copyright (C) 2008-2013 Marco Costalba, Joona Kiiski, Tord Romstad

  Stockfish is free software: you can redistribute it and/or modify
  it under the terms of the GNU General Public License as published by
  the Free Software Foundation, either version 3 of the License, or
  (at your option) any later version.

  Stockfish is distributed in the hope that it will be useful,
  but WITHOUT ANY WARRANTY; without even the implied warranty of
  MERCHANTABILITY or FITNESS FOR A PARTICULAR PURPOSE.  See the
  GNU General Public License for more details.

  You should have received a copy of the GNU General Public License
  along with this program.  If not, see <http://www.gnu.org/licenses/>.
*/

#include <algorithm>
#include <cassert>
#include <sstream>

#include "evaluate.h"
#include "misc.h"
#include "thread.h"
#include "tt.h"
#include "ucioption.h"

using std::string;

UCI::OptionsMap Options; // Global object

namespace UCI {

/// 'On change' actions, triggered by an option's value change
void on_logger(const Option& o) { start_logger(o); }
void on_eval(const Option&) { Eval::init(); }
void on_threads(const Option&) { Threads.read_uci_options(); }
void on_hash_size(const Option& o) { TT.set_size(o); }
void on_clear_hash(const Option&) { TT.clear(); }


/// Our case insensitive less() function as required by UCI protocol
bool CaseInsensitiveLess::operator() (const string& s1, const string& s2) const {

  return std::lexicographical_compare(s1.begin(), s1.end(), s2.begin(), s2.end(),
         [](char c1, char c2) { return tolower(c1) < tolower(c2); });
}


/// init() initializes the UCI options to their hard coded default values

void init(OptionsMap& o) {

  o["Write Debug Log"]             = Option(false, on_logger);
  o["Write Search Log"]            = Option(false);
  o["Search Log Filename"]         = Option("SearchLog.txt");
  o["Book File"]                   = Option("book.bin");
  o["Best Book Move"]              = Option(false);
  o["Contempt Factor"]             = Option(0, -50,  50);
  o["Mobility (Midgame)"]          = Option(100, 0, 200, on_eval);
  o["Mobility (Endgame)"]          = Option(100, 0, 200, on_eval);
  o["Pawn Structure (Midgame)"]    = Option(100, 0, 200, on_eval);
  o["Pawn Structure (Endgame)"]    = Option(100, 0, 200, on_eval);
  o["Passed Pawns (Midgame)"]      = Option(100, 0, 200, on_eval);
  o["Passed Pawns (Endgame)"]      = Option(100, 0, 200, on_eval);
  o["Space"]                       = Option(100, 0, 200, on_eval);
  o["Aggressiveness"]              = Option(100, 0, 200, on_eval);
  o["Cowardice"]                   = Option(100, 0, 200, on_eval);
  o["Min Split Depth"]             = Option(0, 0, 12, on_threads);
  o["Max Threads per Split Point"] = Option(5, 4,  8, on_threads);
  o["Threads"]                     = Option(1, 1, MAX_THREADS, on_threads);
  o["Idle Threads Sleep"]          = Option(true);
  o["Hash"]                        = Option(32, 1, 8192, on_hash_size);
  o["Clear Hash"]                  = Option(on_clear_hash);
  o["Ponder"]                      = Option(true);
  o["OwnBook"]                     = Option(false);
  o["MultiPV"]                     = Option(1, 1, 500);
  o["Skill Level"]                 = Option(20, 0, 20);
  o["Emergency Move Horizon"]      = Option(40, 0, 50);
  o["Emergency Base Time"]         = Option(60, 0, 30000);
  o["Emergency Move Time"]         = Option(30, 0, 5000);
  o["Minimum Thinking Time"]       = Option(20, 0, 5000);
  o["Slow Mover"]                  = Option(70, 10, 1000);
  o["UCI_Chess960"]                = Option(false);
  o["UCI_AnalyseMode"]             = Option(false, on_eval);
}


/// operator<<() is used to print all the options default values in chronological
/// insertion order (the idx field) and in the format defined by the UCI protocol.

std::ostream& operator<<(std::ostream& os, const OptionsMap& om) {

<<<<<<< HEAD
  for (size_t idx = 0; idx < om.size(); idx++)
  {
      auto it = std::find_if(om.begin(), om.end(), [idx](const OptionsMap::value_type& p)
                                                   { return p.second.idx == idx; });
      const Option& o = it->second;
      os << "\noption name " << it->first << " type " << o.type;

      if (o.type != "button")
          os << " default " << o.defaultValue;

      if (o.type == "spin")
          os << " min " << o.min << " max " << o.max;
  }
=======
  for (size_t idx = 0; idx < om.size(); ++idx)
      for (OptionsMap::const_iterator it = om.begin(); it != om.end(); ++it)
          if (it->second.idx == idx)
          {
              const Option& o = it->second;
              os << "\noption name " << it->first << " type " << o.type;

              if (o.type != "button")
                  os << " default " << o.defaultValue;

              if (o.type == "spin")
                  os << " min " << o.min << " max " << o.max;

              break;
          }
>>>>>>> b15e148b
  return os;
}


/// Option c'tors and conversion operators

Option::Option(const char* v, Fn* f) : type("string"), min(0), max(0), idx(Options.size()), on_change(f)
{ defaultValue = currentValue = v; }

Option::Option(bool v, Fn* f) : type("check"), min(0), max(0), idx(Options.size()), on_change(f)
{ defaultValue = currentValue = (v ? "true" : "false"); }

Option::Option(Fn* f) : type("button"), min(0), max(0), idx(Options.size()), on_change(f)
{}

Option::Option(int v, int minv, int maxv, Fn* f) : type("spin"), min(minv), max(maxv), idx(Options.size()), on_change(f)
{ defaultValue = currentValue = std::to_string(v); }


Option::operator int() const {
  assert(type == "check" || type == "spin");
  return (type == "spin" ? stoi(currentValue) : currentValue == "true");
}

Option::operator std::string() const {
  assert(type == "string");
  return currentValue;
}


/// operator=() updates currentValue and triggers on_change() action. It's up to
/// the GUI to check for option's limits, but we could receive the new value from
/// the user by console window, so let's check the bounds anyway.

Option& Option::operator=(const string& v) {

  assert(!type.empty());

  if (   (type != "button" && v.empty())
      || (type == "check" && v != "true" && v != "false")
      || (type == "spin" && (stoi(v) < min || stoi(v) > max)))
      return *this;

  if (type != "button")
      currentValue = v;

  if (on_change)
      (*on_change)(*this);

  return *this;
}

} // namespace UCI<|MERGE_RESOLUTION|>--- conflicted
+++ resolved
@@ -93,8 +93,7 @@
 
 std::ostream& operator<<(std::ostream& os, const OptionsMap& om) {
 
-<<<<<<< HEAD
-  for (size_t idx = 0; idx < om.size(); idx++)
+  for (size_t idx = 0; idx < om.size(); ++idx)
   {
       auto it = std::find_if(om.begin(), om.end(), [idx](const OptionsMap::value_type& p)
                                                    { return p.second.idx == idx; });
@@ -107,23 +106,7 @@
       if (o.type == "spin")
           os << " min " << o.min << " max " << o.max;
   }
-=======
-  for (size_t idx = 0; idx < om.size(); ++idx)
-      for (OptionsMap::const_iterator it = om.begin(); it != om.end(); ++it)
-          if (it->second.idx == idx)
-          {
-              const Option& o = it->second;
-              os << "\noption name " << it->first << " type " << o.type;
 
-              if (o.type != "button")
-                  os << " default " << o.defaultValue;
-
-              if (o.type == "spin")
-                  os << " min " << o.min << " max " << o.max;
-
-              break;
-          }
->>>>>>> b15e148b
   return os;
 }
 
