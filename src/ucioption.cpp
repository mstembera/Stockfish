--- conflicted
+++ resolved
@@ -122,14 +122,8 @@
 Option::Option(OnChange f) : type("button"), min(0), max(0), idx(Options.size()), on_change(f)
 {}
 
-<<<<<<< HEAD
-Option::Option(int v, int minv, int maxv, Fn* f) : type("spin"), min(minv), max(maxv), idx(Options.size()), on_change(f)
+Option::Option(int v, int minv, int maxv, OnChange f) : type("spin"), min(minv), max(maxv), idx(Options.size()), on_change(f)
 { defaultValue = currentValue = std::to_string(v); }
-=======
-Option::Option(int v, int minv, int maxv, OnChange f) : type("spin"), min(minv), max(maxv), idx(Options.size()), on_change(f)
-{ std::ostringstream ss; ss << v; defaultValue = currentValue = ss.str(); }
->>>>>>> 0949f06a
-
 
 Option::operator int() const {
   assert(type == "check" || type == "spin");
