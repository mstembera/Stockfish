/*
  Stockfish, a UCI chess playing engine derived from Glaurung 2.1
  Copyright (C) 2004-2008 Tord Romstad (Glaurung author)
  Copyright (C) 2008-2015 Marco Costalba, Joona Kiiski, Tord Romstad

  Stockfish is free software: you can redistribute it and/or modify
  it under the terms of the GNU General Public License as published by
  the Free Software Foundation, either version 3 of the License, or
  (at your option) any later version.

  Stockfish is distributed in the hope that it will be useful,
  but WITHOUT ANY WARRANTY; without even the implied warranty of
  MERCHANTABILITY or FITNESS FOR A PARTICULAR PURPOSE.  See the
  GNU General Public License for more details.

  You should have received a copy of the GNU General Public License
  along with this program.  If not, see <http://www.gnu.org/licenses/>.
*/

#include <algorithm>
#include <cassert>
#include <cmath>
#include <cstring>   // For std::memset
#include <iostream>
#include <sstream>

#include "evaluate.h"
#include "misc.h"
#include "movegen.h"
#include "movepick.h"
#include "search.h"
#include "timeman.h"
#include "thread.h"
#include "tt.h"
#include "uci.h"
#include "syzygy/tbprobe.h"

namespace Search {

  SignalsType Signals;
  LimitsType Limits;
  StateStackPtr SetupStates;
}

namespace Tablebases {

  int Cardinality;
  uint64_t Hits;
  bool RootInTB;
  bool UseRule50;
  Depth ProbeDepth;
  Value Score;
}

namespace TB = Tablebases;

using std::string;
using Eval::evaluate;
using namespace Search;

namespace {

  // Different node types, used as template parameter
  enum NodeType { Root, PV, NonPV };

  // Razoring and futility margin based on depth
  const int razor_margin[4] = { 483, 570, 603, 554 };
  Value futility_margin(Depth d) { return Value(200 * d); }

  // Futility and reductions lookup tables, initialized at startup
  int FutilityMoveCounts[2][16];  // [improving][depth]
  Depth Reductions[2][2][64][64]; // [pv][improving][depth][moveNumber]

  template <bool PvNode> Depth reduction(bool i, Depth d, int mn) {
    return Reductions[PvNode][i][std::min(d, 63 * ONE_PLY)][std::min(mn, 63)];
  }

  // Skill struct is used to implement strength limiting
  struct Skill {
    Skill(int l) : level(l) {}
    bool enabled() const { return level < 20; }
    bool time_to_pick(Depth depth) const { return depth / ONE_PLY == 1 + level; }
    Move best_move(size_t multiPV) { return best ? best : pick_best(multiPV); }
    Move pick_best(size_t multiPV);

    int level;
    Move best = MOVE_NONE;
  };

  // EasyMoveManager struct is used to detect a so called 'easy move'; when PV is
  // stable across multiple search iterations we can fast return the best move.
  struct EasyMoveManager {

    void clear() {
      stableCnt = 0;
      expectedPosKey = 0;
      pv[0] = pv[1] = pv[2] = MOVE_NONE;
    }

    Move get(Key key) const {
      return expectedPosKey == key ? pv[2] : MOVE_NONE;
    }

    void update(Position& pos, const std::vector<Move>& newPv) {

      assert(newPv.size() >= 3);

      // Keep track of how many times in a row 3rd ply remains stable
      stableCnt = (newPv[2] == pv[2]) ? stableCnt + 1 : 0;

      if (!std::equal(newPv.begin(), newPv.begin() + 3, pv))
      {
          std::copy(newPv.begin(), newPv.begin() + 3, pv);

          StateInfo st[2];
          pos.do_move(newPv[0], st[0], pos.gives_check(newPv[0], CheckInfo(pos)));
          pos.do_move(newPv[1], st[1], pos.gives_check(newPv[1], CheckInfo(pos)));
          expectedPosKey = pos.key();
          pos.undo_move(newPv[1]);
          pos.undo_move(newPv[0]);
      }
    }

    int stableCnt;
    Key expectedPosKey;
    Move pv[3];
  };

  EasyMoveManager EasyMove;
  bool easyPlayed;
  double BestMoveChanges;
  Value DrawValue[COLOR_NB];
  CounterMovesHistoryStats CounterMovesHistory;

  template <NodeType NT>
  Value search(Position& pos, Stack* ss, Value alpha, Value beta, Depth depth, bool cutNode);

  template <NodeType NT, bool InCheck>
  Value qsearch(Position& pos, Stack* ss, Value alpha, Value beta, Depth depth);

  Value value_to_tt(Value v, int ply);
  Value value_from_tt(Value v, int ply);
  void update_pv(Move* pv, Move move, Move* childPv);
  void update_stats(const Position& pos, Stack* ss, Move move, Depth depth, Move* quiets, int quietsCnt);
  void check_time();

} // namespace


/// Search::init() is called during startup to initialize various lookup tables

void Search::init() {

  const double K[][2] = {{ 0.799, 2.281 }, { 0.484, 3.023 }};

  for (int pv = 0; pv <= 1; ++pv)
      for (int imp = 0; imp <= 1; ++imp)
          for (int d = 1; d < 64; ++d)
              for (int mc = 1; mc < 64; ++mc)
              {
                  double r = K[pv][0] + log(d) * log(mc) / K[pv][1];

                  if (r >= 1.5)
                      Reductions[pv][imp][d][mc] = int(r) * ONE_PLY;

                  // Increase reduction when eval is not improving
                  if (!pv && !imp && Reductions[pv][imp][d][mc] >= 2 * ONE_PLY)
                      Reductions[pv][imp][d][mc] += ONE_PLY;
              }

  for (int d = 0; d < 16; ++d)
  {
      FutilityMoveCounts[0][d] = int(2.4 + 0.773 * pow(d + 0.00, 1.8));
      FutilityMoveCounts[1][d] = int(2.9 + 1.045 * pow(d + 0.49, 1.8));
  }
}


/// Search::clear() resets to zero search state, to obtain reproducible results

void Search::clear() {

  TT.clear();
  CounterMovesHistory.clear();

  for (Thread* th : Threads)
  {
      th->history.clear();
      th->counterMoves.clear();
  }
}


/// Search::perft() is our utility to verify move generation. All the leaf nodes
/// up to the given depth are generated and counted and the sum returned.
template<bool Root>
uint64_t Search::perft(Position& pos, Depth depth) {

  StateInfo st;
  uint64_t cnt, nodes = 0;
  CheckInfo ci(pos);
  const bool leaf = (depth == 2 * ONE_PLY);

  for (const auto& m : MoveList<LEGAL>(pos))
  {
      if (Root && depth <= ONE_PLY)
          cnt = 1, nodes++;
      else
      {
          pos.do_move(m, st, pos.gives_check(m, ci));
          cnt = leaf ? MoveList<LEGAL>(pos).size() : perft<false>(pos, depth - ONE_PLY);
          nodes += cnt;
          pos.undo_move(m);
      }
      if (Root)
          sync_cout << UCI::move(m, pos.is_chess960()) << ": " << cnt << sync_endl;
  }
  return nodes;
}

template uint64_t Search::perft<true>(Position&, Depth);


/// MainThread::search() is called by the main thread when the program receives
/// the UCI 'go' command. It searches from root position and at the end prints
/// the "bestmove" to output.

void MainThread::search() {

  Color us = rootPos.side_to_move();
  Time.init(Limits, us, rootPos.game_ply());

  int contempt = Options["Contempt"] * PawnValueEg / 100; // From centipawns
  DrawValue[ us] = VALUE_DRAW - Value(contempt);
  DrawValue[~us] = VALUE_DRAW + Value(contempt);

  TB::Hits = 0;
  TB::RootInTB = false;
  TB::UseRule50 = Options["Syzygy50MoveRule"];
  TB::ProbeDepth = Options["SyzygyProbeDepth"] * ONE_PLY;
  TB::Cardinality = Options["SyzygyProbeLimit"];

  // Skip TB probing when no TB found: !TBLargest -> !TB::Cardinality
  if (TB::Cardinality > TB::MaxCardinality)
  {
      TB::Cardinality = TB::MaxCardinality;
      TB::ProbeDepth = DEPTH_ZERO;
  }

  if (rootMoves.empty())
  {
      rootMoves.push_back(RootMove(MOVE_NONE));
      sync_cout << "info depth 0 score "
                << UCI::value(rootPos.checkers() ? -VALUE_MATE : VALUE_DRAW)
                << sync_endl;
  }
  else
  {
      if (TB::Cardinality >=  rootPos.count<ALL_PIECES>(WHITE)
                            + rootPos.count<ALL_PIECES>(BLACK))
      {
          // If the current root position is in the tablebases then RootMoves
          // contains only moves that preserve the draw or win.
          TB::RootInTB = Tablebases::root_probe(rootPos, rootMoves, TB::Score);

          if (TB::RootInTB)
              TB::Cardinality = 0; // Do not probe tablebases during the search

          else // If DTZ tables are missing, use WDL tables as a fallback
          {
              // Filter out moves that do not preserve a draw or win
              TB::RootInTB = Tablebases::root_probe_wdl(rootPos, rootMoves, TB::Score);

              // Only probe during search if winning
              if (TB::Score <= VALUE_DRAW)
                  TB::Cardinality = 0;
          }

          if (TB::RootInTB)
          {
              TB::Hits = rootMoves.size();

              if (!TB::UseRule50)
                  TB::Score =  TB::Score > VALUE_DRAW ?  VALUE_MATE - MAX_PLY - 1
                             : TB::Score < VALUE_DRAW ? -VALUE_MATE + MAX_PLY + 1
                                                      :  VALUE_DRAW;
          }
      }

      for (Thread* th : Threads)
      {
          th->maxPly = 0;
          th->rootDepth = DEPTH_ZERO;
          if (th != this)
          {
              th->rootPos = Position(rootPos, th);
              th->rootMoves = rootMoves;
              th->start_searching();
          }
      }

      Thread::search(); // Let's start searching!
  }

  // When playing in 'nodes as time' mode, subtract the searched nodes from
  // the available ones before to exit.
  if (Limits.npmsec)
      Time.availableNodes += Limits.inc[us] - Threads.nodes_searched();

  // When we reach the maximum depth, we can arrive here without a raise of
  // Signals.stop. However, if we are pondering or in an infinite search,
  // the UCI protocol states that we shouldn't print the best move before the
  // GUI sends a "stop" or "ponderhit" command. We therefore simply wait here
  // until the GUI sends one of those commands (which also raises Signals.stop).
  if (!Signals.stop && (Limits.ponder || Limits.infinite))
  {
      Signals.stopOnPonderhit = true;
      wait(Signals.stop);
  }

  // Stop the threads if not already stopped
  Signals.stop = true;

  // Wait until all threads have finished
  for (Thread* th : Threads)
      if (th != this)
          th->wait_for_search_finished();

  // Check if there are threads with a better score than main thread.
  Thread* bestThread = this;
<<<<<<< HEAD
  if (!easyPlayed)
=======
  if (Options["MultiPV"] == 1 && !Skill(Options["Skill Level"]).enabled())
>>>>>>> 7904a7d9
      for (Thread* th : Threads)
          if (   th->completedDepth > bestThread->completedDepth
              && th->rootMoves[0].score > bestThread->rootMoves[0].score)
            bestThread = th;

  // Send new PV when needed.
  // FIXME: Breaks multiPV, and skill levels
  if (bestThread != this)
      sync_cout << UCI::pv(bestThread->rootPos, bestThread->completedDepth, -VALUE_INFINITE, VALUE_INFINITE) << sync_endl;

  sync_cout << "bestmove " << UCI::move(bestThread->rootMoves[0].pv[0], rootPos.is_chess960());

  if (bestThread->rootMoves[0].pv.size() > 1 || bestThread->rootMoves[0].extract_ponder_from_tt(rootPos))
      std::cout << " ponder " << UCI::move(bestThread->rootMoves[0].pv[1], rootPos.is_chess960());

  std::cout << sync_endl;
}


// Thread::search() is the main iterative deepening loop. It calls search()
// repeatedly with increasing depth until the allocated thinking time has been
// consumed, user stops the search, or the maximum search depth is reached.

void Thread::search() {

  Stack stack[MAX_PLY+4], *ss = stack+2; // To allow referencing (ss-2) and (ss+2)
  Value bestValue, alpha, beta, delta;
  Move easyMove = MOVE_NONE;
  bool isMainThread = (this == Threads.main());

  std::memset(ss-2, 0, 5 * sizeof(Stack));

  bestValue = delta = alpha = -VALUE_INFINITE;
  beta = VALUE_INFINITE;
  completedDepth = DEPTH_ZERO;

  if (isMainThread)
  {
      easyMove = EasyMove.get(rootPos.key());
      EasyMove.clear();
      easyPlayed = false;
      BestMoveChanges = 0;
      TT.new_search();
  }

  size_t multiPV = Options["MultiPV"];
  Skill skill(Options["Skill Level"]);

  // When playing with strength handicap enable MultiPV search that we will
  // use behind the scenes to retrieve a set of possible moves.
  if (skill.enabled())
      multiPV = std::max(multiPV, (size_t)4);

  multiPV = std::min(multiPV, rootMoves.size());

  // Iterative deepening loop until requested to stop or target depth reached
  while (++rootDepth < DEPTH_MAX && !Signals.stop && (!Limits.depth || rootDepth <= Limits.depth))
  {
      // Set up the new depth for the helper threads
      if (!isMainThread)
          rootDepth = std::min(DEPTH_MAX - ONE_PLY, Threads.main()->rootDepth + Depth(int(2.2 * log(1 + this->idx))));

      // Age out PV variability metric
      if (isMainThread)
          BestMoveChanges *= 0.5;

      // Save the last iteration's scores before first PV line is searched and
      // all the move scores except the (new) PV are set to -VALUE_INFINITE.
      for (RootMove& rm : rootMoves)
          rm.previousScore = rm.score;

      // MultiPV loop. We perform a full root search for each PV line
      for (PVIdx = 0; PVIdx < multiPV && !Signals.stop; ++PVIdx)
      {
          // Reset aspiration window starting size
          if (rootDepth >= 5 * ONE_PLY)
          {
              delta = Value(18);
              alpha = std::max(rootMoves[PVIdx].previousScore - delta,-VALUE_INFINITE);
              beta  = std::min(rootMoves[PVIdx].previousScore + delta, VALUE_INFINITE);
          }

          // Start with a small aspiration window and, in the case of a fail
          // high/low, re-search with a bigger window until we're not failing
          // high/low anymore.
          while (true)
          {
              bestValue = ::search<Root>(rootPos, ss, alpha, beta, rootDepth, false);

              // Bring the best move to the front. It is critical that sorting
              // is done with a stable algorithm because all the values but the
              // first and eventually the new best one are set to -VALUE_INFINITE
              // and we want to keep the same order for all the moves except the
              // new PV that goes to the front. Note that in case of MultiPV
              // search the already searched PV lines are preserved.
              std::stable_sort(rootMoves.begin() + PVIdx, rootMoves.end());

              // Write PV back to transposition table in case the relevant
              // entries have been overwritten during the search.
              for (size_t i = 0; i <= PVIdx; ++i)
                  rootMoves[i].insert_pv_in_tt(rootPos);

              // If search has been stopped break immediately. Sorting and
              // writing PV back to TT is safe because RootMoves is still
              // valid, although it refers to previous iteration.
              if (Signals.stop)
                  break;

              // When failing high/low give some update (without cluttering
              // the UI) before a re-search.
              if (   isMainThread
                  && multiPV == 1
                  && (bestValue <= alpha || bestValue >= beta)
                  && Time.elapsed() > 3000)
                  sync_cout << UCI::pv(rootPos, rootDepth, alpha, beta) << sync_endl;

              // In case of failing low/high increase aspiration window and
              // re-search, otherwise exit the loop.
              if (bestValue <= alpha)
              {
                  beta = (alpha + beta) / 2;
                  alpha = std::max(bestValue - delta, -VALUE_INFINITE);

                  if (isMainThread)
                  {
                      Signals.failedLowAtRoot = true;
                      Signals.stopOnPonderhit = false;
                  }
              }
              else if (bestValue >= beta)
              {
                  alpha = (alpha + beta) / 2;
                  beta = std::min(bestValue + delta, VALUE_INFINITE);
              }
              else
                  break;

              delta += delta / 4 + 5;

              assert(alpha >= -VALUE_INFINITE && beta <= VALUE_INFINITE);
          }

          // Sort the PV lines searched so far and update the GUI
          std::stable_sort(rootMoves.begin(), rootMoves.begin() + PVIdx + 1);

          if (!isMainThread)
              break;

          if (Signals.stop)
              sync_cout << "info nodes " << Threads.nodes_searched()
                        << " time " << Time.elapsed() << sync_endl;

          else if (PVIdx + 1 == multiPV || Time.elapsed() > 3000)
              sync_cout << UCI::pv(rootPos, rootDepth, alpha, beta) << sync_endl;
      }

      if (!Signals.stop)
          completedDepth = rootDepth;

      if (!isMainThread)
          continue;

      // If skill level is enabled and time is up, pick a sub-optimal best move
      if (skill.enabled() && skill.time_to_pick(rootDepth))
          skill.pick_best(multiPV);

      // Have we found a "mate in x"?
      if (   Limits.mate
          && bestValue >= VALUE_MATE_IN_MAX_PLY
          && VALUE_MATE - bestValue <= 2 * Limits.mate)
          Signals.stop = true;

      // Do we have time for the next iteration? Can we stop searching now?
      if (Limits.use_time_management())
      {
          if (!Signals.stop && !Signals.stopOnPonderhit)
          {
              // Take some extra time if the best move has changed
              if (rootDepth > 4 * ONE_PLY && multiPV == 1)
                  Time.pv_instability(BestMoveChanges);

              // Stop the search if only one legal move is available or all
              // of the available time has been used or we matched an easyMove
              // from the previous search and just did a fast verification.
              if (   rootMoves.size() == 1
                  || Time.elapsed() > Time.available()
                  || (easyPlayed = (   rootMoves[0].pv[0] == easyMove
                                    && BestMoveChanges < 0.03
                                    && Time.elapsed() > Time.available() / 10)))
              {
                  // If we are allowed to ponder do not stop the search now but
                  // keep pondering until the GUI sends "ponderhit" or "stop".
                  if (Limits.ponder)
                      Signals.stopOnPonderhit = true;
                  else
                      Signals.stop = true;
              }
          }

          if (rootMoves[0].pv.size() >= 3)
              EasyMove.update(rootPos, rootMoves[0].pv);
          else
              EasyMove.clear();
      }
  }

  if (!isMainThread)
      return;

  // Clear any candidate easy move that wasn't stable for the last search
  // iterations; the second condition prevents consecutive fast moves.
  if (EasyMove.stableCnt < 6 || easyPlayed)
      EasyMove.clear();

  // If skill level is enabled, swap best PV line with the sub-optimal one
  if (skill.enabled())
      std::swap(rootMoves[0], *std::find(rootMoves.begin(),
                rootMoves.end(), skill.best_move(multiPV)));
}


namespace {

  // search<>() is the main search function for both PV and non-PV nodes

  template <NodeType NT>
  Value search(Position& pos, Stack* ss, Value alpha, Value beta, Depth depth, bool cutNode) {

    const bool RootNode = NT == Root;
    const bool PvNode   = NT == PV || NT == Root;

    assert(-VALUE_INFINITE <= alpha && alpha < beta && beta <= VALUE_INFINITE);
    assert(PvNode || (alpha == beta - 1));
    assert(DEPTH_ZERO < depth && depth < DEPTH_MAX);

    Move pv[MAX_PLY+1], quietsSearched[64];
    StateInfo st;
    TTEntry* tte;
    Key posKey;
    Move ttMove, move, excludedMove, bestMove;
    Depth extension, newDepth, predictedDepth;
    Value bestValue, value, ttValue, eval, nullValue, futilityValue;
    bool ttHit, inCheck, givesCheck, singularExtensionNode, improving;
    bool captureOrPromotion, doFullDepthSearch;
    int moveCount, quietCount;

    // Step 1. Initialize node
    Thread* thisThread = pos.this_thread();
    inCheck = pos.checkers();
    moveCount = quietCount =  ss->moveCount = 0;
    bestValue = -VALUE_INFINITE;
    ss->ply = (ss-1)->ply + 1;

    // Check for available remaining time
    if (thisThread->resetCalls.load(std::memory_order_relaxed))
    {
        thisThread->resetCalls = false;
        thisThread->callsCnt = 0;
    }
    if (++thisThread->callsCnt > 4096)
    {
        for (Thread* th : Threads)
            th->resetCalls = true;

        check_time();
    }

    // Used to send selDepth info to GUI
    if (PvNode && thisThread->maxPly < ss->ply)
        thisThread->maxPly = ss->ply;

    if (!RootNode)
    {
        // Step 2. Check for aborted search and immediate draw
        if (Signals.stop.load(std::memory_order_relaxed) || pos.is_draw() || ss->ply >= MAX_PLY)
            return ss->ply >= MAX_PLY && !inCheck ? evaluate(pos)
                                                  : DrawValue[pos.side_to_move()];

        // Step 3. Mate distance pruning. Even if we mate at the next move our score
        // would be at best mate_in(ss->ply+1), but if alpha is already bigger because
        // a shorter mate was found upward in the tree then there is no need to search
        // because we will never beat the current alpha. Same logic but with reversed
        // signs applies also in the opposite condition of being mated instead of giving
        // mate. In this case return a fail-high score.
        alpha = std::max(mated_in(ss->ply), alpha);
        beta = std::min(mate_in(ss->ply+1), beta);
        if (alpha >= beta)
            return alpha;
    }

    assert(0 <= ss->ply && ss->ply < MAX_PLY);

    ss->currentMove = ss->ttMove = (ss+1)->excludedMove = bestMove = MOVE_NONE;
    (ss+1)->skipEarlyPruning = false; (ss+1)->reduction = DEPTH_ZERO;
    (ss+2)->killers[0] = (ss+2)->killers[1] = MOVE_NONE;

    // Step 4. Transposition table lookup. We don't want the score of a partial
    // search to overwrite a previous full search TT value, so we use a different
    // position key in case of an excluded move.
    excludedMove = ss->excludedMove;
    posKey = excludedMove ? pos.exclusion_key() : pos.key();
    tte = TT.probe(posKey, ttHit);
    ttValue = ttHit ? value_from_tt(tte->value(), ss->ply) : VALUE_NONE;
    ss->ttMove = ttMove =  RootNode ? thisThread->rootMoves[thisThread->PVIdx].pv[0]
                         : ttHit    ? tte->move() : MOVE_NONE;

    // At non-PV nodes we check for an early TT cutoff
    if (  !PvNode
        && ttHit
        && tte->depth() >= depth
        && ttValue != VALUE_NONE // Possible in case of TT access race
        && (ttValue >= beta ? (tte->bound() & BOUND_LOWER)
                            : (tte->bound() & BOUND_UPPER)))
    {
        ss->currentMove = ttMove; // Can be MOVE_NONE

        // If ttMove is quiet, update killers, history, counter move on TT hit
        if (ttValue >= beta && ttMove && !pos.capture_or_promotion(ttMove))
            update_stats(pos, ss, ttMove, depth, nullptr, 0);

        return ttValue;
    }

    // Step 4a. Tablebase probe
    if (!RootNode && TB::Cardinality)
    {
        int piecesCnt = pos.count<ALL_PIECES>(WHITE) + pos.count<ALL_PIECES>(BLACK);

        if (    piecesCnt <= TB::Cardinality
            && (piecesCnt <  TB::Cardinality || depth >= TB::ProbeDepth)
            &&  pos.rule50_count() == 0)
        {
            int found, v = Tablebases::probe_wdl(pos, &found);

            if (found)
            {
                TB::Hits++;

                int drawScore = TB::UseRule50 ? 1 : 0;

                value =  v < -drawScore ? -VALUE_MATE + MAX_PLY + ss->ply
                       : v >  drawScore ?  VALUE_MATE - MAX_PLY - ss->ply
                                        :  VALUE_DRAW + 2 * v * drawScore;

                tte->save(posKey, value_to_tt(value, ss->ply), BOUND_EXACT,
                          std::min(DEPTH_MAX - ONE_PLY, depth + 6 * ONE_PLY),
                          MOVE_NONE, VALUE_NONE, TT.generation());

                return value;
            }
        }
    }

    // Step 5. Evaluate the position statically
    if (inCheck)
    {
        ss->staticEval = eval = VALUE_NONE;
        goto moves_loop;
    }

    else if (ttHit)
    {
        // Never assume anything on values stored in TT
        if ((ss->staticEval = eval = tte->eval()) == VALUE_NONE)
            eval = ss->staticEval = evaluate(pos);

        // Can ttValue be used as a better position evaluation?
        if (ttValue != VALUE_NONE)
            if (tte->bound() & (ttValue > eval ? BOUND_LOWER : BOUND_UPPER))
                eval = ttValue;
    }
    else
    {
        eval = ss->staticEval =
        (ss-1)->currentMove != MOVE_NULL ? evaluate(pos)
                                         : -(ss-1)->staticEval + 2 * Eval::Tempo;

        tte->save(posKey, VALUE_NONE, BOUND_NONE, DEPTH_NONE, MOVE_NONE,
                  ss->staticEval, TT.generation());
    }

    if (ss->skipEarlyPruning)
        goto moves_loop;

    // Step 6. Razoring (skipped when in check)
    if (   !PvNode
        &&  depth < 4 * ONE_PLY
        &&  eval + razor_margin[depth] <= alpha
        &&  ttMove == MOVE_NONE)
    {
        if (   depth <= ONE_PLY
            && eval + razor_margin[3 * ONE_PLY] <= alpha)
            return qsearch<NonPV, false>(pos, ss, alpha, beta, DEPTH_ZERO);

        Value ralpha = alpha - razor_margin[depth];
        Value v = qsearch<NonPV, false>(pos, ss, ralpha, ralpha+1, DEPTH_ZERO);
        if (v <= ralpha)
            return v;
    }

    // Step 7. Futility pruning: child node (skipped when in check)
    if (   !RootNode
        &&  depth < 7 * ONE_PLY
        &&  eval - futility_margin(depth) >= beta
        &&  eval < VALUE_KNOWN_WIN  // Do not return unproven wins
        &&  pos.non_pawn_material(pos.side_to_move()))
        return eval - futility_margin(depth);

    // Step 8. Null move search with verification search (is omitted in PV nodes)
    if (   !PvNode
        &&  depth >= 2 * ONE_PLY
        &&  eval >= beta
        &&  pos.non_pawn_material(pos.side_to_move()))
    {
        ss->currentMove = MOVE_NULL;

        assert(eval - beta >= 0);

        // Null move dynamic reduction based on depth and value
        Depth R = ((823 + 67 * depth) / 256 + std::min((eval - beta) / PawnValueMg, 3)) * ONE_PLY;

        pos.do_null_move(st);
        (ss+1)->skipEarlyPruning = true;
        nullValue = depth-R < ONE_PLY ? -qsearch<NonPV, false>(pos, ss+1, -beta, -beta+1, DEPTH_ZERO)
                                      : - search<NonPV>(pos, ss+1, -beta, -beta+1, depth-R, !cutNode);
        (ss+1)->skipEarlyPruning = false;
        pos.undo_null_move();

        if (nullValue >= beta)
        {
            // Do not return unproven mate scores
            if (nullValue >= VALUE_MATE_IN_MAX_PLY)
                nullValue = beta;

            if (depth < 12 * ONE_PLY && abs(beta) < VALUE_KNOWN_WIN)
                return nullValue;

            // Do verification search at high depths
            ss->skipEarlyPruning = true;
            Value v = depth-R < ONE_PLY ? qsearch<NonPV, false>(pos, ss, beta-1, beta, DEPTH_ZERO)
                                        :  search<NonPV>(pos, ss, beta-1, beta, depth-R, false);
            ss->skipEarlyPruning = false;

            if (v >= beta)
                return nullValue;
        }
    }

    // Step 9. ProbCut (skipped when in check)
    // If we have a very good capture (i.e. SEE > seeValues[captured_piece_type])
    // and a reduced search returns a value much above beta, we can (almost)
    // safely prune the previous move.
    if (   !PvNode
        &&  depth >= 5 * ONE_PLY
        &&  abs(beta) < VALUE_MATE_IN_MAX_PLY)
    {
        Value rbeta = std::min(beta + 200, VALUE_INFINITE);
        Depth rdepth = depth - 4 * ONE_PLY;

        assert(rdepth >= ONE_PLY);
        assert((ss-1)->currentMove != MOVE_NONE);
        assert((ss-1)->currentMove != MOVE_NULL);

        MovePicker mp(pos, ttMove, thisThread->history, PieceValue[MG][pos.captured_piece_type()]);
        CheckInfo ci(pos);

        while ((move = mp.next_move()) != MOVE_NONE)
            if (pos.legal(move, ci.pinned))
            {
                ss->currentMove = move;
                pos.do_move(move, st, pos.gives_check(move, ci));
                value = -search<NonPV>(pos, ss+1, -rbeta, -rbeta+1, rdepth, !cutNode);
                pos.undo_move(move);
                if (value >= rbeta)
                    return value;
            }
    }

    // Step 10. Internal iterative deepening (skipped when in check)
    if (    depth >= (PvNode ? 5 * ONE_PLY : 8 * ONE_PLY)
        && !ttMove
        && (PvNode || ss->staticEval + 256 >= beta))
    {
        Depth d = depth - 2 * ONE_PLY - (PvNode ? DEPTH_ZERO : depth / 4);
        ss->skipEarlyPruning = true;
        search<PvNode ? PV : NonPV>(pos, ss, alpha, beta, d, true);
        ss->skipEarlyPruning = false;

        tte = TT.probe(posKey, ttHit);
        ttMove = ttHit ? tte->move() : MOVE_NONE;
    }

moves_loop: // When in check search starts from here

    Square prevSq = to_sq((ss-1)->currentMove);
    Move cm = thisThread->counterMoves[pos.piece_on(prevSq)][prevSq];
    const CounterMovesStats& cmh = CounterMovesHistory[pos.piece_on(prevSq)][prevSq];

    MovePicker mp(pos, ttMove, depth, thisThread->history, cmh, cm, ss);
    CheckInfo ci(pos);
    value = bestValue; // Workaround a bogus 'uninitialized' warning under gcc
    improving =   ss->staticEval >= (ss-2)->staticEval
               || ss->staticEval == VALUE_NONE
               ||(ss-2)->staticEval == VALUE_NONE;

    singularExtensionNode =   !RootNode
                           &&  depth >= 8 * ONE_PLY
                           &&  ttMove != MOVE_NONE
                       /*  &&  ttValue != VALUE_NONE Already implicit in the next condition */
                           &&  abs(ttValue) < VALUE_KNOWN_WIN
                           && !excludedMove // Recursive singular search is not allowed
                           && (tte->bound() & BOUND_LOWER)
                           &&  tte->depth() >= depth - 3 * ONE_PLY;

    // Step 11. Loop through moves
    // Loop through all pseudo-legal moves until no moves remain or a beta cutoff occurs
    while ((move = mp.next_move()) != MOVE_NONE)
    {
      assert(is_ok(move));

      if (move == excludedMove)
          continue;

      // At root obey the "searchmoves" option and skip moves not listed in Root
      // Move List. As a consequence any illegal move is also skipped. In MultiPV
      // mode we also skip PV moves which have been already searched.
      if (RootNode && !std::count(thisThread->rootMoves.begin() + thisThread->PVIdx,
                                  thisThread->rootMoves.end(), move))
          continue;

      ss->moveCount = ++moveCount;

      if (RootNode && thisThread == Threads.main())
      {
          Signals.firstRootMove = (moveCount == 1);

          if (Time.elapsed() > 3000)
              sync_cout << "info depth " << depth / ONE_PLY
                        << " currmove " << UCI::move(move, pos.is_chess960())
                        << " currmovenumber " << moveCount + thisThread->PVIdx << sync_endl;
      }

      if (PvNode)
          (ss+1)->pv = nullptr;

      extension = DEPTH_ZERO;
      captureOrPromotion = pos.capture_or_promotion(move);

      givesCheck =  type_of(move) == NORMAL && !ci.dcCandidates
                  ? ci.checkSquares[type_of(pos.piece_on(from_sq(move)))] & to_sq(move)
                  : pos.gives_check(move, ci);

      // Step 12. Extend checks
      if (givesCheck && pos.see_sign(move) >= VALUE_ZERO)
          extension = ONE_PLY;

      // Singular extension search. If all moves but one fail low on a search of
      // (alpha-s, beta-s), and just one fails high on (alpha, beta), then that move
      // is singular and should be extended. To verify this we do a reduced search
      // on all the other moves but the ttMove and if the result is lower than
      // ttValue minus a margin then we extend the ttMove.
      if (    singularExtensionNode
          &&  move == ttMove
          && !extension
          &&  pos.legal(move, ci.pinned))
      {
          Value rBeta = ttValue - 2 * depth / ONE_PLY;
          ss->excludedMove = move;
          ss->skipEarlyPruning = true;
          value = search<NonPV>(pos, ss, rBeta - 1, rBeta, depth / 2, cutNode);
          ss->skipEarlyPruning = false;
          ss->excludedMove = MOVE_NONE;

          if (value < rBeta)
              extension = ONE_PLY;
      }

      // Update the current move (this must be done after singular extension search)
      newDepth = depth - ONE_PLY + extension;

      // Step 13. Pruning at shallow depth
      if (   !RootNode
          && !captureOrPromotion
          && !inCheck
          && !givesCheck
          && !pos.advanced_pawn_push(move)
          &&  bestValue > VALUE_MATED_IN_MAX_PLY)
      {
          // Move count based pruning
          if (   depth < 16 * ONE_PLY
              && moveCount >= FutilityMoveCounts[improving][depth])
              continue;

          // History based pruning
          if (   depth <= 4 * ONE_PLY
              && move != ss->killers[0]
              && thisThread->history[pos.moved_piece(move)][to_sq(move)] < VALUE_ZERO
              && cmh[pos.moved_piece(move)][to_sq(move)] < VALUE_ZERO)
              continue;

          predictedDepth = newDepth - reduction<PvNode>(improving, depth, moveCount);

          // Futility pruning: parent node
          if (predictedDepth < 7 * ONE_PLY)
          {
              futilityValue = ss->staticEval + futility_margin(predictedDepth) + 256;

              if (futilityValue <= alpha)
              {
                  bestValue = std::max(bestValue, futilityValue);
                  continue;
              }
          }

          // Prune moves with negative SEE at low depths
          if (predictedDepth < 4 * ONE_PLY && pos.see_sign(move) < VALUE_ZERO)
              continue;
      }

      // Speculative prefetch as early as possible
      prefetch(TT.first_entry(pos.key_after(move)));

      // Check for legality just before making the move
      if (!RootNode && !pos.legal(move, ci.pinned))
      {
          ss->moveCount = --moveCount;
          continue;
      }

      ss->currentMove = move;

      // Step 14. Make the move
      pos.do_move(move, st, givesCheck);

      // Step 15. Reduced depth search (LMR). If the move fails high it will be
      // re-searched at full depth.
      if (    depth >= 3 * ONE_PLY
          &&  moveCount > 1
          && !captureOrPromotion
          &&  move != ss->killers[0]
          &&  move != ss->killers[1])
      {
          ss->reduction = reduction<PvNode>(improving, depth, moveCount);

          // Increase reduction for cut nodes and moves with a bad history
          if (   (!PvNode && cutNode)
              || (   thisThread->history[pos.piece_on(to_sq(move))][to_sq(move)] < VALUE_ZERO
                  && cmh[pos.piece_on(to_sq(move))][to_sq(move)] <= VALUE_ZERO))
              ss->reduction += ONE_PLY;

          // Decrease reduction for moves with a good history
          if (   thisThread->history[pos.piece_on(to_sq(move))][to_sq(move)] > VALUE_ZERO
              && cmh[pos.piece_on(to_sq(move))][to_sq(move)] > VALUE_ZERO)
              ss->reduction = std::max(DEPTH_ZERO, ss->reduction - ONE_PLY);

          // Decrease reduction for moves that escape a capture
          if (   ss->reduction
              && type_of(move) == NORMAL
              && type_of(pos.piece_on(to_sq(move))) != PAWN
              && pos.see(make_move(to_sq(move), from_sq(move))) < VALUE_ZERO)
              ss->reduction = std::max(DEPTH_ZERO, ss->reduction - ONE_PLY);

          Depth d = std::max(newDepth - ss->reduction, ONE_PLY);

          value = -search<NonPV>(pos, ss+1, -(alpha+1), -alpha, d, true);

          doFullDepthSearch = (value > alpha && ss->reduction != DEPTH_ZERO);
          ss->reduction = DEPTH_ZERO;
      }
      else
          doFullDepthSearch = !PvNode || moveCount > 1;

      // Step 16. Full depth search, when LMR is skipped or fails high
      if (doFullDepthSearch)
          value = newDepth <   ONE_PLY ?
                            givesCheck ? -qsearch<NonPV,  true>(pos, ss+1, -(alpha+1), -alpha, DEPTH_ZERO)
                                       : -qsearch<NonPV, false>(pos, ss+1, -(alpha+1), -alpha, DEPTH_ZERO)
                                       : - search<NonPV>(pos, ss+1, -(alpha+1), -alpha, newDepth, !cutNode);

      // For PV nodes only, do a full PV search on the first move or after a fail
      // high (in the latter case search only if value < beta), otherwise let the
      // parent node fail low with value <= alpha and to try another move.
      if (PvNode && (moveCount == 1 || (value > alpha && (RootNode || value < beta))))
      {
          (ss+1)->pv = pv;
          (ss+1)->pv[0] = MOVE_NONE;

          value = newDepth <   ONE_PLY ?
                            givesCheck ? -qsearch<PV,  true>(pos, ss+1, -beta, -alpha, DEPTH_ZERO)
                                       : -qsearch<PV, false>(pos, ss+1, -beta, -alpha, DEPTH_ZERO)
                                       : - search<PV>(pos, ss+1, -beta, -alpha, newDepth, false);
      }

      // Step 17. Undo move
      pos.undo_move(move);

      assert(value > -VALUE_INFINITE && value < VALUE_INFINITE);

      // Step 18. Check for new best move
      // Finished searching the move. If a stop occurred, the return value of
      // the search cannot be trusted, and we return immediately without
      // updating best move, PV and TT.
      if (Signals.stop.load(std::memory_order_relaxed))
          return VALUE_ZERO;

      if (RootNode)
      {
          RootMove& rm = *std::find(thisThread->rootMoves.begin(),
                                    thisThread->rootMoves.end(), move);

          // PV move or new best move ?
          if (moveCount == 1 || value > alpha)
          {
              rm.score = value;
              rm.pv.resize(1);

              assert((ss+1)->pv);

              for (Move* m = (ss+1)->pv; *m != MOVE_NONE; ++m)
                  rm.pv.push_back(*m);

              // We record how often the best move has been changed in each
              // iteration. This information is used for time management: When
              // the best move changes frequently, we allocate some more time.
              if (moveCount > 1 && thisThread == Threads.main())
                  ++BestMoveChanges;
          }
          else
              // All other moves but the PV are set to the lowest value: this is
              // not a problem when sorting because the sort is stable and the
              // move position in the list is preserved - just the PV is pushed up.
              rm.score = -VALUE_INFINITE;
      }

      if (value > bestValue)
      {
          bestValue = value;

          if (value > alpha)
          {
              // If there is an easy move for this position, clear it if unstable
              if (    PvNode
                  &&  thisThread == Threads.main()
                  &&  EasyMove.get(pos.key())
                  && (move != EasyMove.get(pos.key()) || moveCount > 1))
                  EasyMove.clear();

              bestMove = move;

              if (PvNode && !RootNode) // Update pv even in fail-high case
                  update_pv(ss->pv, move, (ss+1)->pv);

              if (PvNode && value < beta) // Update alpha! Always alpha < beta
                  alpha = value;
              else
              {
                  assert(value >= beta); // Fail high
                  break;
              }
          }
      }

      if (!captureOrPromotion && move != bestMove && quietCount < 64)
          quietsSearched[quietCount++] = move;
    }

    // Following condition would detect a stop only after move loop has been
    // completed. But in this case bestValue is valid because we have fully
    // searched our subtree, and we can anyhow save the result in TT.
    /*
       if (Signals.stop)
        return VALUE_DRAW;
    */

    // Step 20. Check for mate and stalemate
    // All legal moves have been searched and if there are no legal moves, it
    // must be mate or stalemate. If we are in a singular extension search then
    // return a fail low score.
    if (!moveCount)
        bestValue = excludedMove ? alpha
                   :     inCheck ? mated_in(ss->ply) : DrawValue[pos.side_to_move()];

    // Quiet best move: update killers, history and countermoves
    else if (bestMove && !pos.capture_or_promotion(bestMove))
        update_stats(pos, ss, bestMove, depth, quietsSearched, quietCount);

    // Bonus for prior countermove that caused the fail low
    else if (    depth >= 3 * ONE_PLY
             && !bestMove
             && !inCheck
             && !pos.captured_piece_type()
             && is_ok((ss - 1)->currentMove)
             && is_ok((ss - 2)->currentMove))
    {
        Value bonus = Value((depth / ONE_PLY) * (depth / ONE_PLY) + depth / ONE_PLY - 1);
        Square prevPrevSq = to_sq((ss - 2)->currentMove);
        CounterMovesStats& prevCmh = CounterMovesHistory[pos.piece_on(prevPrevSq)][prevPrevSq];
        prevCmh.update(pos.piece_on(prevSq), prevSq, bonus);
    }

    tte->save(posKey, value_to_tt(bestValue, ss->ply),
              bestValue >= beta ? BOUND_LOWER :
              PvNode && bestMove ? BOUND_EXACT : BOUND_UPPER,
              depth, bestMove, ss->staticEval, TT.generation());

    assert(bestValue > -VALUE_INFINITE && bestValue < VALUE_INFINITE);

    return bestValue;
  }


  // qsearch() is the quiescence search function, which is called by the main
  // search function when the remaining depth is zero (or, to be more precise,
  // less than ONE_PLY).

  template <NodeType NT, bool InCheck>
  Value qsearch(Position& pos, Stack* ss, Value alpha, Value beta, Depth depth) {

    const bool PvNode = NT == PV;

    assert(NT == PV || NT == NonPV);
    assert(InCheck == !!pos.checkers());
    assert(alpha >= -VALUE_INFINITE && alpha < beta && beta <= VALUE_INFINITE);
    assert(PvNode || (alpha == beta - 1));
    assert(depth <= DEPTH_ZERO);

    Move pv[MAX_PLY+1];
    StateInfo st;
    TTEntry* tte;
    Key posKey;
    Move ttMove, move, bestMove;
    Value bestValue, value, ttValue, futilityValue, futilityBase, oldAlpha;
    bool ttHit, givesCheck, evasionPrunable;
    Depth ttDepth;

    if (PvNode)
    {
        oldAlpha = alpha; // To flag BOUND_EXACT when eval above alpha and no available moves
        (ss+1)->pv = pv;
        ss->pv[0] = MOVE_NONE;
    }

    ss->currentMove = bestMove = MOVE_NONE;
    ss->ply = (ss-1)->ply + 1;

    // Check for an instant draw or if the maximum ply has been reached
    if (pos.is_draw() || ss->ply >= MAX_PLY)
        return ss->ply >= MAX_PLY && !InCheck ? evaluate(pos)
                                              : DrawValue[pos.side_to_move()];

    assert(0 <= ss->ply && ss->ply < MAX_PLY);

    // Decide whether or not to include checks: this fixes also the type of
    // TT entry depth that we are going to use. Note that in qsearch we use
    // only two types of depth in TT: DEPTH_QS_CHECKS or DEPTH_QS_NO_CHECKS.
    ttDepth = InCheck || depth >= DEPTH_QS_CHECKS ? DEPTH_QS_CHECKS
                                                  : DEPTH_QS_NO_CHECKS;

    // Transposition table lookup
    posKey = pos.key();
    tte = TT.probe(posKey, ttHit);
    ttMove = ttHit ? tte->move() : MOVE_NONE;
    ttValue = ttHit ? value_from_tt(tte->value(), ss->ply) : VALUE_NONE;

    if (  !PvNode
        && ttHit
        && tte->depth() >= ttDepth
        && ttValue != VALUE_NONE // Only in case of TT access race
        && (ttValue >= beta ? (tte->bound() &  BOUND_LOWER)
                            : (tte->bound() &  BOUND_UPPER)))
    {
        ss->currentMove = ttMove; // Can be MOVE_NONE
        return ttValue;
    }

    // Evaluate the position statically
    if (InCheck)
    {
        ss->staticEval = VALUE_NONE;
        bestValue = futilityBase = -VALUE_INFINITE;
    }
    else
    {
        if (ttHit)
        {
            // Never assume anything on values stored in TT
            if ((ss->staticEval = bestValue = tte->eval()) == VALUE_NONE)
                ss->staticEval = bestValue = evaluate(pos);

            // Can ttValue be used as a better position evaluation?
            if (ttValue != VALUE_NONE)
                if (tte->bound() & (ttValue > bestValue ? BOUND_LOWER : BOUND_UPPER))
                    bestValue = ttValue;
        }
        else
            ss->staticEval = bestValue =
            (ss-1)->currentMove != MOVE_NULL ? evaluate(pos)
                                             : -(ss-1)->staticEval + 2 * Eval::Tempo;

        // Stand pat. Return immediately if static value is at least beta
        if (bestValue >= beta)
        {
            if (!ttHit)
                tte->save(pos.key(), value_to_tt(bestValue, ss->ply), BOUND_LOWER,
                          DEPTH_NONE, MOVE_NONE, ss->staticEval, TT.generation());

            return bestValue;
        }

        if (PvNode && bestValue > alpha)
            alpha = bestValue;

        futilityBase = bestValue + 128;
    }

    // Initialize a MovePicker object for the current position, and prepare
    // to search the moves. Because the depth is <= 0 here, only captures,
    // queen promotions and checks (only if depth >= DEPTH_QS_CHECKS) will
    // be generated.
    MovePicker mp(pos, ttMove, depth, pos.this_thread()->history, to_sq((ss-1)->currentMove));
    CheckInfo ci(pos);

    // Loop through the moves until no moves remain or a beta cutoff occurs
    while ((move = mp.next_move()) != MOVE_NONE)
    {
      assert(is_ok(move));

      givesCheck =  type_of(move) == NORMAL && !ci.dcCandidates
                  ? ci.checkSquares[type_of(pos.piece_on(from_sq(move)))] & to_sq(move)
                  : pos.gives_check(move, ci);

      // Futility pruning
      if (   !InCheck
          && !givesCheck
          &&  futilityBase > -VALUE_KNOWN_WIN
          && !pos.advanced_pawn_push(move))
      {
          assert(type_of(move) != ENPASSANT); // Due to !pos.advanced_pawn_push

          futilityValue = futilityBase + PieceValue[EG][pos.piece_on(to_sq(move))];

          if (futilityValue <= alpha)
          {
              bestValue = std::max(bestValue, futilityValue);
              continue;
          }

          if (futilityBase <= alpha && pos.see(move) <= VALUE_ZERO)
          {
              bestValue = std::max(bestValue, futilityBase);
              continue;
          }
      }

      // Detect non-capture evasions that are candidates to be pruned
      evasionPrunable =    InCheck
                       &&  bestValue > VALUE_MATED_IN_MAX_PLY
                       && !pos.capture(move);

      // Don't search moves with negative SEE values
      if (  (!InCheck || evasionPrunable)
          &&  type_of(move) != PROMOTION
          &&  pos.see_sign(move) < VALUE_ZERO)
          continue;

      // Speculative prefetch as early as possible
      prefetch(TT.first_entry(pos.key_after(move)));

      // Check for legality just before making the move
      if (!pos.legal(move, ci.pinned))
          continue;

      ss->currentMove = move;

      // Make and search the move
      pos.do_move(move, st, givesCheck);
      value = givesCheck ? -qsearch<NT,  true>(pos, ss+1, -beta, -alpha, depth - ONE_PLY)
                         : -qsearch<NT, false>(pos, ss+1, -beta, -alpha, depth - ONE_PLY);
      pos.undo_move(move);

      assert(value > -VALUE_INFINITE && value < VALUE_INFINITE);

      // Check for new best move
      if (value > bestValue)
      {
          bestValue = value;

          if (value > alpha)
          {
              if (PvNode) // Update pv even in fail-high case
                  update_pv(ss->pv, move, (ss+1)->pv);

              if (PvNode && value < beta) // Update alpha here!
              {
                  alpha = value;
                  bestMove = move;
              }
              else // Fail high
              {
                  tte->save(posKey, value_to_tt(value, ss->ply), BOUND_LOWER,
                            ttDepth, move, ss->staticEval, TT.generation());

                  return value;
              }
          }
       }
    }

    // All legal moves have been searched. A special case: If we're in check
    // and no legal moves were found, it is checkmate.
    if (InCheck && bestValue == -VALUE_INFINITE)
        return mated_in(ss->ply); // Plies to mate from the root

    tte->save(posKey, value_to_tt(bestValue, ss->ply),
              PvNode && bestValue > oldAlpha ? BOUND_EXACT : BOUND_UPPER,
              ttDepth, bestMove, ss->staticEval, TT.generation());

    assert(bestValue > -VALUE_INFINITE && bestValue < VALUE_INFINITE);

    return bestValue;
  }


  // value_to_tt() adjusts a mate score from "plies to mate from the root" to
  // "plies to mate from the current position". Non-mate scores are unchanged.
  // The function is called before storing a value in the transposition table.

  Value value_to_tt(Value v, int ply) {

    assert(v != VALUE_NONE);

    return  v >= VALUE_MATE_IN_MAX_PLY  ? v + ply
          : v <= VALUE_MATED_IN_MAX_PLY ? v - ply : v;
  }


  // value_from_tt() is the inverse of value_to_tt(): It adjusts a mate score
  // from the transposition table (which refers to the plies to mate/be mated
  // from current position) to "plies to mate/be mated from the root".

  Value value_from_tt(Value v, int ply) {

    return  v == VALUE_NONE             ? VALUE_NONE
          : v >= VALUE_MATE_IN_MAX_PLY  ? v - ply
          : v <= VALUE_MATED_IN_MAX_PLY ? v + ply : v;
  }


  // update_pv() adds current move and appends child pv[]

  void update_pv(Move* pv, Move move, Move* childPv) {

    for (*pv++ = move; childPv && *childPv != MOVE_NONE; )
        *pv++ = *childPv++;
    *pv = MOVE_NONE;
  }


  // update_stats() updates killers, history, countermove and countermove
  // history when a new quiet best move is found.

  void update_stats(const Position& pos, Stack* ss, Move move,
                    Depth depth, Move* quiets, int quietsCnt) {

    if (ss->killers[0] != move)
    {
        ss->killers[1] = ss->killers[0];
        ss->killers[0] = move;
    }

    Value bonus = Value((depth / ONE_PLY) * (depth / ONE_PLY) + depth / ONE_PLY - 1);

    Square prevSq = to_sq((ss-1)->currentMove);
    CounterMovesStats& cmh = CounterMovesHistory[pos.piece_on(prevSq)][prevSq];
    Thread* thisThread = pos.this_thread();

    thisThread->history.update(pos.moved_piece(move), to_sq(move), bonus);

    if (is_ok((ss-1)->currentMove))
    {
        thisThread->counterMoves.update(pos.piece_on(prevSq), prevSq, move);
        cmh.update(pos.moved_piece(move), to_sq(move), bonus);
    }

    // Decrease all the other played quiet moves
    for (int i = 0; i < quietsCnt; ++i)
    {
        thisThread->history.update(pos.moved_piece(quiets[i]), to_sq(quiets[i]), -bonus);

        if (is_ok((ss-1)->currentMove))
            cmh.update(pos.moved_piece(quiets[i]), to_sq(quiets[i]), -bonus);
    }

    // Extra penalty for a quiet TT move in previous ply when it gets refuted
    if (   (ss-1)->moveCount == 1
        && !pos.captured_piece_type()
        && is_ok((ss-2)->currentMove))
    {
        Square prevPrevSq = to_sq((ss-2)->currentMove);
        CounterMovesStats& prevCmh = CounterMovesHistory[pos.piece_on(prevPrevSq)][prevPrevSq];
        prevCmh.update(pos.piece_on(prevSq), prevSq, -bonus - 2 * (depth + 1) / ONE_PLY);
    }
  }


  // When playing with strength handicap, choose best move among a set of RootMoves
  // using a statistical rule dependent on 'level'. Idea by Heinz van Saanen.

  Move Skill::pick_best(size_t multiPV) {

    const Search::RootMoveVector& rootMoves = Threads.main()->rootMoves;
    static PRNG rng(now()); // PRNG sequence should be non-deterministic

    // RootMoves are already sorted by score in descending order
    Value topScore = rootMoves[0].score;
    int delta = std::min(topScore - rootMoves[multiPV - 1].score, PawnValueMg);
    int weakness = 120 - 2 * level;
    int maxScore = -VALUE_INFINITE;

    // Choose best move. For each move score we add two terms, both dependent on
    // weakness. One deterministic and bigger for weaker levels, and one random,
    // then we choose the move with the resulting highest score.
    for (size_t i = 0; i < multiPV; ++i)
    {
        // This is our magic formula
        int push = (  weakness * int(topScore - rootMoves[i].score)
                    + delta * (rng.rand<unsigned>() % weakness)) / 128;

        if (rootMoves[i].score + push > maxScore)
        {
            maxScore = rootMoves[i].score + push;
            best = rootMoves[i].pv[0];
        }
    }

    return best;
  }


  // check_time() is used to print debug info and, more importantly, to detect
  // when we are out of available time and thus stop the search.

  void check_time() {

    static TimePoint lastInfoTime = now();

    int elapsed = Time.elapsed();
    TimePoint tick = Limits.startTime + elapsed;

    if (tick - lastInfoTime >= 1000)
    {
        lastInfoTime = tick;
        dbg_print();
    }

    // An engine may not stop pondering until told so by the GUI
    if (Limits.ponder)
        return;

    if (Limits.use_time_management())
    {
        bool stillAtFirstMove =    Signals.firstRootMove.load(std::memory_order_relaxed)
                               && !Signals.failedLowAtRoot.load(std::memory_order_relaxed)
                               &&  elapsed > Time.available() * 3 / 4;

        if (stillAtFirstMove || elapsed > Time.maximum() - 10)
            Signals.stop = true;
    }
    else if (Limits.movetime && elapsed >= Limits.movetime)
        Signals.stop = true;

    else if (Limits.nodes && Threads.nodes_searched() >= Limits.nodes)
            Signals.stop = true;
  }

} // namespace


/// UCI::pv() formats PV information according to the UCI protocol. UCI requires
/// that all (if any) unsearched PV lines are sent using a previous search score.

string UCI::pv(const Position& pos, Depth depth, Value alpha, Value beta) {

  std::stringstream ss;
  int elapsed = Time.elapsed() + 1;
  const Search::RootMoveVector& rootMoves = pos.this_thread()->rootMoves;
  size_t PVIdx = pos.this_thread()->PVIdx;
  size_t multiPV = std::min((size_t)Options["MultiPV"], rootMoves.size());
  uint64_t nodes_searched = Threads.nodes_searched();

  for (size_t i = 0; i < multiPV; ++i)
  {
      bool updated = (i <= PVIdx);

      if (depth == ONE_PLY && !updated)
          continue;

      Depth d = updated ? depth : depth - ONE_PLY;
      Value v = updated ? rootMoves[i].score : rootMoves[i].previousScore;

      bool tb = TB::RootInTB && abs(v) < VALUE_MATE - MAX_PLY;
      v = tb ? TB::Score : v;

      if (ss.rdbuf()->in_avail()) // Not at first line
          ss << "\n";

      ss << "info"
         << " depth "    << d / ONE_PLY
         << " seldepth " << pos.this_thread()->maxPly
         << " multipv "  << i + 1
         << " score "    << UCI::value(v);

      if (!tb && i == PVIdx)
          ss << (v >= beta ? " lowerbound" : v <= alpha ? " upperbound" : "");

      ss << " nodes "    << nodes_searched
         << " nps "      << nodes_searched * 1000 / elapsed;

      if (elapsed > 1000) // Earlier makes little sense
          ss << " hashfull " << TT.hashfull();

      ss << " tbhits "   << TB::Hits
         << " time "     << elapsed
         << " pv";

      for (Move m : rootMoves[i].pv)
          ss << " " << UCI::move(m, pos.is_chess960());
  }

  return ss.str();
}


/// RootMove::insert_pv_in_tt() is called at the end of a search iteration, and
/// inserts the PV back into the TT. This makes sure the old PV moves are searched
/// first, even if the old TT entries have been overwritten.

void RootMove::insert_pv_in_tt(Position& pos) {

  StateInfo state[MAX_PLY], *st = state;
  bool ttHit;

  for (Move m : pv)
  {
      assert(MoveList<LEGAL>(pos).contains(m));

      TTEntry* tte = TT.probe(pos.key(), ttHit);

      if (!ttHit || tte->move() != m) // Don't overwrite correct entries
          tte->save(pos.key(), VALUE_NONE, BOUND_NONE, DEPTH_NONE,
                    m, VALUE_NONE, TT.generation());

      pos.do_move(m, *st++, pos.gives_check(m, CheckInfo(pos)));
  }

  for (size_t i = pv.size(); i > 0; )
      pos.undo_move(pv[--i]);
}


/// RootMove::extract_ponder_from_tt() is called in case we have no ponder move
/// before exiting the search, for instance in case we stop the search during a
/// fail high at root. We try hard to have a ponder move to return to the GUI,
/// otherwise in case of 'ponder on' we have nothing to think on.

bool RootMove::extract_ponder_from_tt(Position& pos)
{
    StateInfo st;
    bool ttHit;

    assert(pv.size() == 1);

    pos.do_move(pv[0], st, pos.gives_check(pv[0], CheckInfo(pos)));
    TTEntry* tte = TT.probe(pos.key(), ttHit);
    pos.undo_move(pv[0]);

    if (ttHit)
    {
        Move m = tte->move(); // Local copy to be SMP safe
        if (MoveList<LEGAL>(pos).contains(m))
           return pv.push_back(m), true;
    }

    return false;
}<|MERGE_RESOLUTION|>--- conflicted
+++ resolved
@@ -328,11 +328,7 @@
 
   // Check if there are threads with a better score than main thread.
   Thread* bestThread = this;
-<<<<<<< HEAD
-  if (!easyPlayed)
-=======
-  if (Options["MultiPV"] == 1 && !Skill(Options["Skill Level"]).enabled())
->>>>>>> 7904a7d9
+  if (!easyPlayed && Options["MultiPV"] == 1 && !Skill(Options["Skill Level"]).enabled())
       for (Thread* th : Threads)
           if (   th->completedDepth > bestThread->completedDepth
               && th->rootMoves[0].score > bestThread->rootMoves[0].score)
