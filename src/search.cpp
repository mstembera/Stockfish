/*
  Stockfish, a UCI chess playing engine derived from Glaurung 2.1
  Copyright (C) 2004-2008 Tord Romstad (Glaurung author)
  Copyright (C) 2008-2012 Marco Costalba, Joona Kiiski, Tord Romstad

  Stockfish is free software: you can redistribute it and/or modify
  it under the terms of the GNU General Public License as published by
  the Free Software Foundation, either version 3 of the License, or
  (at your option) any later version.

  Stockfish is distributed in the hope that it will be useful,
  but WITHOUT ANY WARRANTY; without even the implied warranty of
  MERCHANTABILITY or FITNESS FOR A PARTICULAR PURPOSE.  See the
  GNU General Public License for more details.

  You should have received a copy of the GNU General Public License
  along with this program.  If not, see <http://www.gnu.org/licenses/>.
*/

#include <algorithm>
#include <cassert>
#include <cmath>
#include <cstring>
#include <iostream>
#include <sstream>

#include "book.h"
#include "evaluate.h"
#include "history.h"
#include "movegen.h"
#include "movepick.h"
#include "notation.h"
#include "search.h"
#include "timeman.h"
#include "thread.h"
#include "tt.h"
#include "ucioption.h"

namespace Search {

  volatile SignalsType Signals;
  LimitsType Limits;
  std::vector<RootMove> RootMoves;
  Position RootPos;
  Color RootColor;
  Time::point SearchTime;
  StateStackPtr SetupStates;
}

using std::string;
using Eval::evaluate;
using namespace Search;

namespace {

  // Set to true to force running with one thread. Used for debugging
  const bool FakeSplit = false;

  // This is the minimum interval in msec between two check_time() calls
  const int TimerResolution = 5;

  // Different node types, used as template parameter
  enum NodeType { Root, PV, NonPV, SplitPointRoot, SplitPointPV, SplitPointNonPV };

  // Dynamic razoring margin based on depth
  inline Value razor_margin(Depth d) { return Value(512 + 16 * int(d)); }

  // Futility lookup tables (initialized at startup) and their access functions
  Value FutilityMargins[16][64]; // [depth][moveNumber]
  int FutilityMoveCounts[32];    // [depth]

  inline Value futility_margin(Depth d, int mn) {

    return d < 7 * ONE_PLY ? FutilityMargins[std::max(int(d), 1)][std::min(mn, 63)]
                           : 2 * VALUE_INFINITE;
  }

  // Reduction lookup tables (initialized at startup) and their access function
  int8_t Reductions[2][64][64]; // [pv][depth][moveNumber]

  template <bool PvNode> inline Depth reduction(Depth d, int mn) {

    return (Depth) Reductions[PvNode][std::min(int(d) / ONE_PLY, 63)][std::min(mn, 63)];
  }

  size_t PVSize, PVIdx;
  TimeManager TimeMgr;
  int BestMoveChanges;
  Value DrawValue[COLOR_NB];
  History H;

  template <NodeType NT>
  Value search(Position& pos, Stack* ss, Value alpha, Value beta, Depth depth);

  template <NodeType NT, bool InCheck>
  Value qsearch(Position& pos, Stack* ss, Value alpha, Value beta, Depth depth);

  void id_loop(Position& pos);
  Value value_to_tt(Value v, int ply);
  Value value_from_tt(Value v, int ply);
  bool check_is_dangerous(Position& pos, Move move, Value futilityBase, Value beta);
  bool prevents_move(const Position& pos, Move first, Move second);
  string uci_pv(const Position& pos, int depth, Value alpha, Value beta);

  struct Skill {
    Skill(int l) : level(l), best(MOVE_NONE) {}
   ~Skill() {
      if (enabled()) // Swap best PV line with the sub-optimal one
          std::swap(RootMoves[0], *std::find(RootMoves.begin(),
                    RootMoves.end(), best ? best : pick_move()));
    }

    bool enabled() const { return level < 20; }
    bool time_to_pick(int depth) const { return depth == 1 + level; }
    Move pick_move();

    int level;
    Move best;
  };

} // namespace


/// Search::init() is called during startup to initialize various lookup tables

void Search::init() {

  int d;  // depth (ONE_PLY == 2)
  int hd; // half depth (ONE_PLY == 1)
  int mc; // moveCount

  // Init reductions array
  for (hd = 1; hd < 64; hd++) for (mc = 1; mc < 64; mc++)
  {
      double    pvRed = log(double(hd)) * log(double(mc)) / 3.0;
      double nonPVRed = 0.33 + log(double(hd)) * log(double(mc)) / 2.25;
      Reductions[1][hd][mc] = (int8_t) (   pvRed >= 1.0 ? floor(   pvRed * int(ONE_PLY)) : 0);
      Reductions[0][hd][mc] = (int8_t) (nonPVRed >= 1.0 ? floor(nonPVRed * int(ONE_PLY)) : 0);
  }

  // Init futility margins array
  for (d = 1; d < 16; d++) for (mc = 0; mc < 64; mc++)
      FutilityMargins[d][mc] = Value(112 * int(log(double(d * d) / 2) / log(2.0) + 1.001) - 8 * mc + 45);

  // Init futility move count array
  for (d = 0; d < 32; d++)
      FutilityMoveCounts[d] = int(3.001 + 0.25 * pow(double(d), 2.0));
}


/// Search::perft() is our utility to verify move generation. All the leaf nodes
/// up to the given depth are generated and counted and the sum returned.

size_t Search::perft(Position& pos, Depth depth) {

  // At the last ply just return the number of legal moves (leaf nodes)
  if (depth == ONE_PLY)
      return MoveList<LEGAL>(pos).size();

  StateInfo st;
  size_t cnt = 0;
  CheckInfo ci(pos);

  for (const MoveStack& ms : MoveList<LEGAL>(pos))
  {
      pos.do_move(ms.move, st, ci, pos.move_gives_check(ms.move, ci));
      cnt += perft(pos, depth - ONE_PLY);
      pos.undo_move(ms.move);
  }

  return cnt;
}


/// Search::think() is the external interface to Stockfish's search, and is
/// called by the main thread when the program receives the UCI 'go' command. It
/// searches from RootPos and at the end prints the "bestmove" to output.

void Search::think() {

  static PolyglotBook book; // Defined static to initialize the PRNG only once

  RootColor = RootPos.side_to_move();
  TimeMgr.init(Limits, RootPos.startpos_ply_counter(), RootColor);

  if (RootMoves.empty())
  {
      RootMoves.push_back(MOVE_NONE);
      sync_cout << "info depth 0 score "
                << score_to_uci(RootPos.checkers() ? -VALUE_MATE : VALUE_DRAW)
                << sync_endl;

      goto finalize;
  }

  if (Options["OwnBook"] && !Limits.infinite && !Limits.mate)
  {
      Move bookMove = book.probe(RootPos, Options["Book File"], Options["Best Book Move"]);

      if (bookMove && std::count(RootMoves.begin(), RootMoves.end(), bookMove))
      {
          std::swap(RootMoves[0], *std::find(RootMoves.begin(), RootMoves.end(), bookMove));
          goto finalize;
      }
  }

  if (Options["Contempt Factor"] && !Options["UCI_AnalyseMode"])
  {
      int cf = Options["Contempt Factor"] * PawnValueMg / 100; // From centipawns
      cf = cf * Material::game_phase(RootPos) / PHASE_MIDGAME; // Scale down with phase
      DrawValue[ RootColor] = VALUE_DRAW - Value(cf);
      DrawValue[~RootColor] = VALUE_DRAW + Value(cf);
  }
  else
      DrawValue[WHITE] = DrawValue[BLACK] = VALUE_DRAW;

  if (Options["Use Search Log"])
  {
      Log log(Options["Search Log Filename"]);
      log << "\nSearching: "  << RootPos.fen()
          << "\ninfinite: "   << Limits.infinite
          << " ponder: "      << Limits.ponder
          << " time: "        << Limits.time[RootColor]
          << " increment: "   << Limits.inc[RootColor]
          << " moves to go: " << Limits.movestogo
          << std::endl;
  }

  // Reset the threads, still sleeping: will be wake up at split time
  for (size_t i = 0; i < Threads.size(); i++)
      Threads[i].maxPly = 0;

  Threads.sleepWhileIdle = Options["Use Sleeping Threads"];

  // Set best timer interval to avoid lagging under time pressure. Timer is
  // used to check for remaining available thinking time.
  Threads.timer_thread()->msec =
  Limits.use_time_management() ? std::min(100, std::max(TimeMgr.available_time() / 16, TimerResolution)) :
                  Limits.nodes ? 2 * TimerResolution
                               : 100;

  Threads.timer_thread()->notify_one(); // Wake up the recurring timer

  id_loop(RootPos); // Let's start searching !

  Threads.timer_thread()->msec = 0; // Stop the timer
  Threads.sleepWhileIdle = true; // Send idle threads to sleep

  if (Options["Use Search Log"])
  {
      Time::point elapsed = Time::now() - SearchTime + 1;

      Log log(Options["Search Log Filename"]);
      log << "Nodes: "          << RootPos.nodes_searched()
          << "\nNodes/second: " << RootPos.nodes_searched() * 1000 / elapsed
          << "\nBest move: "    << move_to_san(RootPos, RootMoves[0].pv[0]);

      StateInfo st;
      RootPos.do_move(RootMoves[0].pv[0], st);
      log << "\nPonder move: " << move_to_san(RootPos, RootMoves[0].pv[1]) << std::endl;
      RootPos.undo_move(RootMoves[0].pv[0]);
  }

finalize:

  // When we reach max depth we arrive here even without Signals.stop is raised,
  // but if we are pondering or in infinite search, according to UCI protocol,
  // we shouldn't print the best move before the GUI sends a "stop" or "ponderhit"
  // command. We simply wait here until GUI sends one of those commands (that
  // raise Signals.stop).
  if (!Signals.stop && (Limits.ponder || Limits.infinite))
  {
      Signals.stopOnPonderhit = true;
      RootPos.this_thread()->wait_for(Signals.stop);
  }

  // Best move could be MOVE_NONE when searching on a stalemate position
  sync_cout << "bestmove " << move_to_uci(RootMoves[0].pv[0], RootPos.is_chess960())
            << " ponder "  << move_to_uci(RootMoves[0].pv[1], RootPos.is_chess960())
            << sync_endl;
}


namespace {

  // id_loop() is the main iterative deepening loop. It calls search() repeatedly
  // with increasing depth until the allocated thinking time has been consumed,
  // user stops the search, or the maximum search depth is reached.

  void id_loop(Position& pos) {

    Stack ss[MAX_PLY_PLUS_2];
    int depth, prevBestMoveChanges;
    Value bestValue, alpha, beta, delta;
    bool bestMoveNeverChanged = true;

    memset(ss, 0, 4 * sizeof(Stack));
    depth = BestMoveChanges = 0;
    bestValue = delta = -VALUE_INFINITE;
    ss->currentMove = MOVE_NULL; // Hack to skip update gains
    TT.new_search();
    H.clear();

    PVSize = Options["MultiPV"];
    Skill skill(Options["Skill Level"]);

    // Do we have to play with skill handicap? In this case enable MultiPV search
    // that we will use behind the scenes to retrieve a set of possible moves.
    if (skill.enabled() && PVSize < 4)
        PVSize = 4;

    PVSize = std::min(PVSize, RootMoves.size());

    // Iterative deepening loop until requested to stop or target depth reached
    while (++depth <= MAX_PLY && !Signals.stop && (!Limits.depth || depth <= Limits.depth))
    {
        // Save last iteration's scores before first PV line is searched and all
        // the move scores but the (new) PV are set to -VALUE_INFINITE.
        for (RootMove& rm : RootMoves)
            rm.prevScore = rm.score;

        prevBestMoveChanges = BestMoveChanges; // Only sensible when PVSize == 1
        BestMoveChanges = 0;

        // MultiPV loop. We perform a full root search for each PV line
        for (PVIdx = 0; PVIdx < PVSize; PVIdx++)
        {
            // Set aspiration window default width
            if (depth >= 5 && abs(RootMoves[PVIdx].prevScore) < VALUE_KNOWN_WIN)
            {
                delta = Value(16);
                alpha = RootMoves[PVIdx].prevScore - delta;
                beta  = RootMoves[PVIdx].prevScore + delta;
            }
            else
            {
                alpha = -VALUE_INFINITE;
                beta  =  VALUE_INFINITE;
            }

            // Start with a small aspiration window and, in case of fail high/low,
            // research with bigger window until not failing high/low anymore.
            while (true)
            {
                // Search starts from ss+1 to allow referencing (ss-1). This is
                // needed by update gains and ss copy when splitting at Root.
                bestValue = search<Root>(pos, ss+1, alpha, beta, depth * ONE_PLY);

                // Bring to front the best move. It is critical that sorting is
                // done with a stable algorithm because all the values but the first
                // and eventually the new best one are set to -VALUE_INFINITE and
                // we want to keep the same order for all the moves but the new
                // PV that goes to the front. Note that in case of MultiPV search
                // the already searched PV lines are preserved.
                sort<RootMove>(RootMoves.begin() + PVIdx, RootMoves.end());

                // Write PV back to transposition table in case the relevant
                // entries have been overwritten during the search.
                for (size_t i = 0; i <= PVIdx; i++)
                    RootMoves[i].insert_pv_in_tt(pos);

                // If search has been stopped return immediately. Sorting and
                // writing PV back to TT is safe becuase RootMoves is still
                // valid, although refers to previous iteration.
                if (Signals.stop)
                    return;

                // In case of failing high/low increase aspiration window and
                // research, otherwise exit the loop.
                if (bestValue > alpha && bestValue < beta)
                    break;

                // Give some update (without cluttering the UI) before to research
                if (Time::now() - SearchTime > 3000)
                    sync_cout << uci_pv(pos, depth, alpha, beta) << sync_endl;

                if (abs(bestValue) >= VALUE_KNOWN_WIN)
                {
                    alpha = -VALUE_INFINITE;
                    beta  =  VALUE_INFINITE;
                }
                else if (bestValue >= beta)
                {
                    beta += delta;
                    delta += delta / 2;
                }
                else
                {
                    Signals.failedLowAtRoot = true;
                    Signals.stopOnPonderhit = false;

                    alpha -= delta;
                    delta += delta / 2;
                }

                assert(alpha >= -VALUE_INFINITE && beta <= VALUE_INFINITE);
            }

            // Sort the PV lines searched so far and update the GUI
            sort<RootMove>(RootMoves.begin(), RootMoves.begin() + PVIdx + 1);
            if (PVIdx + 1 == PVSize || Time::now() - SearchTime > 3000)
                sync_cout << uci_pv(pos, depth, alpha, beta) << sync_endl;
        }

        // Do we need to pick now the sub-optimal best move ?
        if (skill.enabled() && skill.time_to_pick(depth))
            skill.pick_move();

        if (Options["Use Search Log"])
        {
            Log log(Options["Search Log Filename"]);
            log << pretty_pv(pos, depth, bestValue, Time::now() - SearchTime, &RootMoves[0].pv[0])
                << std::endl;
        }

        // Filter out startup noise when monitoring best move stability
        if (depth > 2 && BestMoveChanges)
            bestMoveNeverChanged = false;

        // Do we have found a "mate in x"?
        if (   Limits.mate
            && bestValue >= VALUE_MATE_IN_MAX_PLY
            && VALUE_MATE - bestValue <= 2 * Limits.mate)
            Signals.stop = true;

        // Do we have time for the next iteration? Can we stop searching now?
        if (Limits.use_time_management() && !Signals.stopOnPonderhit)
        {
            bool stop = false; // Local variable, not the volatile Signals.stop

            // Take in account some extra time if the best move has changed
            if (depth > 4 && depth < 50 &&  PVSize == 1)
                TimeMgr.pv_instability(BestMoveChanges, prevBestMoveChanges);

            // Stop search if most of available time is already consumed. We
            // probably don't have enough time to search the first move at the
            // next iteration anyway.
            if (Time::now() - SearchTime > (TimeMgr.available_time() * 62) / 100)
                stop = true;

            // Stop search early if one move seems to be much better than others
            if (    depth >= 12
                && !stop
                &&  PVSize == 1
                && (   (bestMoveNeverChanged &&  pos.captured_piece_type())
                    || Time::now() - SearchTime > (TimeMgr.available_time() * 40) / 100))
            {
                Value rBeta = bestValue - 2 * PawnValueMg;
                (ss+1)->excludedMove = RootMoves[0].pv[0];
                (ss+1)->skipNullMove = true;
                Value v = search<NonPV>(pos, ss+1, rBeta - 1, rBeta, (depth - 3) * ONE_PLY);
                (ss+1)->skipNullMove = false;
                (ss+1)->excludedMove = MOVE_NONE;

                if (v < rBeta)
                    stop = true;
            }

            if (stop)
            {
                // If we are allowed to ponder do not stop the search now but
                // keep pondering until GUI sends "ponderhit" or "stop".
                if (Limits.ponder)
                    Signals.stopOnPonderhit = true;
                else
                    Signals.stop = true;
            }
        }
    }
  }


  // search<>() is the main search function for both PV and non-PV nodes and for
  // normal and SplitPoint nodes. When called just after a split point the search
  // is simpler because we have already probed the hash table, done a null move
  // search, and searched the first move before splitting, we don't have to repeat
  // all this work again. We also don't need to store anything to the hash table
  // here: This is taken care of after we return from the split point.

  template <NodeType NT>
  Value search(Position& pos, Stack* ss, Value alpha, Value beta, Depth depth) {

    const bool PvNode   = (NT == PV || NT == Root || NT == SplitPointPV || NT == SplitPointRoot);
    const bool SpNode   = (NT == SplitPointPV || NT == SplitPointNonPV || NT == SplitPointRoot);
    const bool RootNode = (NT == Root || NT == SplitPointRoot);

    assert(alpha >= -VALUE_INFINITE && alpha < beta && beta <= VALUE_INFINITE);
    assert(PvNode || (alpha == beta - 1));
    assert(depth > DEPTH_ZERO);

    Move movesSearched[64];
    StateInfo st;
    const TTEntry *tte;
    SplitPoint* sp;
    Key posKey;
    Move ttMove, move, excludedMove, bestMove, threatMove;
    Depth ext, newDepth;
    Value bestValue, value, ttValue;
    Value eval, nullValue, futilityValue;
    bool inCheck, givesCheck, pvMove, singularExtensionNode;
    bool captureOrPromotion, dangerous, doFullDepthSearch;
    int moveCount, playedMoveCount;

    // Step 1. Initialize node
    Thread* thisThread = pos.this_thread();
    moveCount = playedMoveCount = 0;
    inCheck = pos.checkers();

    if (SpNode)
    {
        sp = ss->sp;
        bestMove   = sp->bestMove;
        threatMove = sp->threatMove;
        bestValue  = sp->bestValue;
        tte = nullptr;
        ttMove = excludedMove = MOVE_NONE;
        ttValue = VALUE_NONE;

        assert(sp->bestValue > -VALUE_INFINITE && sp->moveCount > 0);

        goto split_point_start;
    }

    bestValue = -VALUE_INFINITE;
    ss->currentMove = threatMove = (ss+1)->excludedMove = bestMove = MOVE_NONE;
    ss->ply = (ss-1)->ply + 1;
    (ss+1)->skipNullMove = false; (ss+1)->reduction = DEPTH_ZERO;
    (ss+2)->killers[0] = (ss+2)->killers[1] = MOVE_NONE;

    // Used to send selDepth info to GUI
    if (PvNode && thisThread->maxPly < ss->ply)
        thisThread->maxPly = ss->ply;

    if (!RootNode)
    {
        // Step 2. Check for aborted search and immediate draw
        if (Signals.stop || pos.is_draw<true, PvNode>() || ss->ply > MAX_PLY)
            return DrawValue[pos.side_to_move()];

        // Step 3. Mate distance pruning. Even if we mate at the next move our score
        // would be at best mate_in(ss->ply+1), but if alpha is already bigger because
        // a shorter mate was found upward in the tree then there is no need to search
        // further, we will never beat current alpha. Same logic but with reversed signs
        // applies also in the opposite condition of being mated instead of giving mate,
        // in this case return a fail-high score.
        alpha = std::max(mated_in(ss->ply), alpha);
        beta = std::min(mate_in(ss->ply+1), beta);
        if (alpha >= beta)
            return alpha;
    }

    // Step 4. Transposition table lookup
    // We don't want the score of a partial search to overwrite a previous full search
    // TT value, so we use a different position key in case of an excluded move.
    excludedMove = ss->excludedMove;
    posKey = excludedMove ? pos.exclusion_key() : pos.key();
    tte = TT.probe(posKey);
    ttMove = RootNode ? RootMoves[PVIdx].pv[0] : tte ? tte->move() : MOVE_NONE;
    ttValue = tte ? value_from_tt(tte->value(), ss->ply) : VALUE_NONE;

    // At PV nodes we check for exact scores, while at non-PV nodes we check for
    // a fail high/low. Biggest advantage at probing at PV nodes is to have a
    // smooth experience in analysis mode. We don't probe at Root nodes otherwise
    // we should also update RootMoveList to avoid bogus output.
    if (   !RootNode
        && tte
        && tte->depth() >= depth
        && ttValue != VALUE_NONE // Only in case of TT access race
        && (           PvNode ?  tte->type() == BOUND_EXACT
            : ttValue >= beta ? (tte->type() & BOUND_LOWER)
                              : (tte->type() & BOUND_UPPER)))
    {
        TT.refresh(tte);
        ss->currentMove = ttMove; // Can be MOVE_NONE

        if (    ttValue >= beta
            &&  ttMove
            && !pos.is_capture_or_promotion(ttMove)
            &&  ttMove != ss->killers[0])
        {
            ss->killers[1] = ss->killers[0];
            ss->killers[0] = ttMove;
        }
        return ttValue;
    }

    // Step 5. Evaluate the position statically and update parent's gain statistics
    if (inCheck)
        ss->staticEval = ss->evalMargin = eval = VALUE_NONE;

    else if (tte)
    {
        // Never assume anything on values stored in TT
        if (  (ss->staticEval = eval = tte->static_value()) == VALUE_NONE
            ||(ss->evalMargin = tte->static_value_margin()) == VALUE_NONE)
            eval = ss->staticEval = evaluate(pos, ss->evalMargin);

        // Can ttValue be used as a better position evaluation?
        if (ttValue != VALUE_NONE)
            if (   ((tte->type() & BOUND_LOWER) && ttValue > eval)
                || ((tte->type() & BOUND_UPPER) && ttValue < eval))
                eval = ttValue;
    }
    else
    {
        eval = ss->staticEval = evaluate(pos, ss->evalMargin);
        TT.store(posKey, VALUE_NONE, BOUND_NONE, DEPTH_NONE, MOVE_NONE,
                 ss->staticEval, ss->evalMargin);
    }

    // Update gain for the parent non-capture move given the static position
    // evaluation before and after the move.
    if (   (move = (ss-1)->currentMove) != MOVE_NULL
        && (ss-1)->staticEval != VALUE_NONE
        &&  ss->staticEval != VALUE_NONE
        && !pos.captured_piece_type()
        &&  type_of(move) == NORMAL)
    {
        Square to = to_sq(move);
        H.update_gain(pos.piece_on(to), to, -(ss-1)->staticEval - ss->staticEval);
    }

    // Step 6. Razoring (is omitted in PV nodes)
    if (   !PvNode
        &&  depth < 4 * ONE_PLY
        && !inCheck
        &&  eval + razor_margin(depth) < beta
        &&  ttMove == MOVE_NONE
        &&  abs(beta) < VALUE_MATE_IN_MAX_PLY
        && !pos.pawn_on_7th(pos.side_to_move()))
    {
        Value rbeta = beta - razor_margin(depth);
        Value v = qsearch<NonPV, false>(pos, ss, rbeta-1, rbeta, DEPTH_ZERO);
        if (v < rbeta)
            // Logically we should return (v + razor_margin(depth)), but
            // surprisingly this did slightly weaker in tests.
            return v;
    }

    // Step 7. Static null move pruning (is omitted in PV nodes)
    // We're betting that the opponent doesn't have a move that will reduce
    // the score by more than futility_margin(depth) if we do a null move.
    if (   !PvNode
        && !ss->skipNullMove
        &&  depth < 4 * ONE_PLY
        && !inCheck
        &&  eval - FutilityMargins[depth][0] >= beta
        &&  abs(beta) < VALUE_MATE_IN_MAX_PLY
        &&  pos.non_pawn_material(pos.side_to_move()))
        return eval - FutilityMargins[depth][0];

    // Step 8. Null move search with verification search (is omitted in PV nodes)
    if (   !PvNode
        && !ss->skipNullMove
        &&  depth > ONE_PLY
        && !inCheck
        &&  eval >= beta
        &&  abs(beta) < VALUE_MATE_IN_MAX_PLY
        &&  pos.non_pawn_material(pos.side_to_move()))
    {
        ss->currentMove = MOVE_NULL;

        // Null move dynamic reduction based on depth
        Depth R = 3 * ONE_PLY + depth / 4;

        // Null move dynamic reduction based on value
        if (eval - PawnValueMg > beta)
            R += ONE_PLY;

        pos.do_null_move<true>(st);
        (ss+1)->skipNullMove = true;
        nullValue = depth-R < ONE_PLY ? -qsearch<NonPV, false>(pos, ss+1, -beta, -alpha, DEPTH_ZERO)
                                      : - search<NonPV>(pos, ss+1, -beta, -alpha, depth-R);
        (ss+1)->skipNullMove = false;
        pos.do_null_move<false>(st);

        if (nullValue >= beta)
        {
            // Do not return unproven mate scores
            if (nullValue >= VALUE_MATE_IN_MAX_PLY)
                nullValue = beta;

            if (depth < 6 * ONE_PLY)
                return nullValue;

            // Do verification search at high depths
            ss->skipNullMove = true;
            Value v = search<NonPV>(pos, ss, alpha, beta, depth-R);
            ss->skipNullMove = false;

            if (v >= beta)
                return nullValue;
        }
        else
            // The null move failed low, which means that we may be faced with
            // some kind of threat.
            threatMove = (ss+1)->currentMove;
    }

    // Step 9. ProbCut (is omitted in PV nodes)
    // If we have a very good capture (i.e. SEE > seeValues[captured_piece_type])
    // and a reduced search returns a value much above beta, we can (almost) safely
    // prune the previous move.
    if (   !PvNode
        &&  depth >= 5 * ONE_PLY
        && !inCheck
        && !ss->skipNullMove
        &&  excludedMove == MOVE_NONE
        &&  abs(beta) < VALUE_MATE_IN_MAX_PLY)
    {
        Value rbeta = beta + 200;
        Depth rdepth = depth - ONE_PLY - 3 * ONE_PLY;

        assert(rdepth >= ONE_PLY);
        assert((ss-1)->currentMove != MOVE_NONE);
        assert((ss-1)->currentMove != MOVE_NULL);

        MovePicker mp(pos, ttMove, H, pos.captured_piece_type());
        CheckInfo ci(pos);

        while ((move = mp.next_move<false>()) != MOVE_NONE)
            if (pos.pl_move_is_legal(move, ci.pinned))
            {
                ss->currentMove = move;
                pos.do_move(move, st, ci, pos.move_gives_check(move, ci));
                value = -search<NonPV>(pos, ss+1, -rbeta, -rbeta+1, rdepth);
                pos.undo_move(move);
                if (value >= rbeta)
                    return value;
            }
    }

    // Step 10. Internal iterative deepening
    if (   depth >= (PvNode ? 5 * ONE_PLY : 8 * ONE_PLY)
        && ttMove == MOVE_NONE
        && (PvNode || (!inCheck && ss->staticEval + Value(256) >= beta)))
    {
        Depth d = (PvNode ? depth - 2 * ONE_PLY : depth / 2);

        ss->skipNullMove = true;
        search<PvNode ? PV : NonPV>(pos, ss, alpha, beta, d);
        ss->skipNullMove = false;

        tte = TT.probe(posKey);
        ttMove = tte ? tte->move() : MOVE_NONE;
    }

split_point_start: // At split points actual search starts from here

    MovePicker mp(pos, ttMove, depth, H, ss, PvNode ? -VALUE_INFINITE : beta);
    CheckInfo ci(pos);
    value = bestValue; // Workaround a bogus 'uninitialized' warning under gcc
    singularExtensionNode =   !RootNode
                           && !SpNode
                           &&  depth >= (PvNode ? 6 * ONE_PLY : 8 * ONE_PLY)
                           &&  ttMove != MOVE_NONE
                           && !excludedMove // Recursive singular search is not allowed
                           && (tte->type() & BOUND_LOWER)
                           &&  tte->depth() >= depth - 3 * ONE_PLY;

    // Step 11. Loop through moves
    // Loop through all pseudo-legal moves until no moves remain or a beta cutoff occurs
    while ((move = mp.next_move<SpNode>()) != MOVE_NONE)
    {
      assert(is_ok(move));

      if (move == excludedMove)
          continue;

      // At root obey the "searchmoves" option and skip moves not listed in Root
      // Move List, as a consequence any illegal move is also skipped. In MultiPV
      // mode we also skip PV moves which have been already searched.
      if (RootNode && !std::count(RootMoves.begin() + PVIdx, RootMoves.end(), move))
          continue;

      if (SpNode)
      {
          // Shared counter cannot be decremented later if move turns out to be illegal
          if (!pos.pl_move_is_legal(move, ci.pinned))
              continue;

          moveCount = ++sp->moveCount;
          sp->mutex.unlock();
      }
      else
          moveCount++;

      if (RootNode)
      {
          Signals.firstRootMove = (moveCount == 1);

          if (thisThread == Threads.main_thread() && Time::now() - SearchTime > 3000)
              sync_cout << "info depth " << depth / ONE_PLY
                        << " currmove " << move_to_uci(move, pos.is_chess960())
                        << " currmovenumber " << moveCount + PVIdx << sync_endl;
      }

      ext = DEPTH_ZERO;
      captureOrPromotion = pos.is_capture_or_promotion(move);
      givesCheck = pos.move_gives_check(move, ci);
      dangerous =   givesCheck
                 || pos.is_passed_pawn_push(move)
                 || type_of(move) == CASTLE
                 || (   captureOrPromotion // Entering a pawn endgame?
                     && type_of(pos.piece_on(to_sq(move))) != PAWN
                     && type_of(move) == NORMAL
                     && (  pos.non_pawn_material(WHITE) + pos.non_pawn_material(BLACK)
                         - PieceValue[MG][pos.piece_on(to_sq(move))] == VALUE_ZERO));

      // Step 12. Extend checks and, in PV nodes, also dangerous moves
      if (PvNode && dangerous)
          ext = ONE_PLY;

      else if (givesCheck && pos.see_sign(move) >= 0)
          ext = ONE_PLY / 2;

      // Singular extension search. If all moves but one fail low on a search of
      // (alpha-s, beta-s), and just one fails high on (alpha, beta), then that move
      // is singular and should be extended. To verify this we do a reduced search
      // on all the other moves but the ttMove, if result is lower than ttValue minus
      // a margin then we extend ttMove.
      if (    singularExtensionNode
          &&  move == ttMove
          && !ext
          &&  pos.pl_move_is_legal(move, ci.pinned)
          &&  abs(ttValue) < VALUE_KNOWN_WIN)
      {
          assert(ttValue != VALUE_NONE);

          Value rBeta = ttValue - int(depth);
          ss->excludedMove = move;
          ss->skipNullMove = true;
          value = search<NonPV>(pos, ss, rBeta - 1, rBeta, depth / 2);
          ss->skipNullMove = false;
          ss->excludedMove = MOVE_NONE;

          if (value < rBeta)
              ext = ONE_PLY;
      }

      // Update current move (this must be done after singular extension search)
      newDepth = depth - ONE_PLY + ext;

      // Step 13. Futility pruning (is omitted in PV nodes)
      if (   !PvNode
          && !captureOrPromotion
          && !inCheck
          && !dangerous
          &&  move != ttMove
          && (!threatMove || !prevents_move(pos, move, threatMove))
          && (bestValue > VALUE_MATED_IN_MAX_PLY || (   bestValue == -VALUE_INFINITE
                                                     && alpha > VALUE_MATED_IN_MAX_PLY)))
      {
          // Move count based pruning
          if (depth < 16 * ONE_PLY && moveCount >= FutilityMoveCounts[depth])
          {
              if (SpNode)
                  sp->mutex.lock();

              continue;
          }

          // Value based pruning
          // We illogically ignore reduction condition depth >= 3*ONE_PLY for predicted depth,
          // but fixing this made program slightly weaker.
          Depth predictedDepth = newDepth - reduction<PvNode>(depth, moveCount);
          futilityValue =  ss->staticEval + ss->evalMargin + futility_margin(predictedDepth, moveCount)
                         + H.gain(pos.piece_moved(move), to_sq(move));

          if (futilityValue < beta)
          {
              if (SpNode)
                  sp->mutex.lock();

              continue;
          }

          // Prune moves with negative SEE at low depths
          if (   predictedDepth < 2 * ONE_PLY
              && pos.see_sign(move) < 0)
          {
              if (SpNode)
                  sp->mutex.lock();

              continue;
          }
      }

      // Check for legality only before to do the move
      if (!RootNode && !SpNode && !pos.pl_move_is_legal(move, ci.pinned))
      {
          moveCount--;
          continue;
      }

      pvMove = PvNode && moveCount == 1;
      ss->currentMove = move;
      if (!SpNode && !captureOrPromotion && playedMoveCount < 64)
          movesSearched[playedMoveCount++] = move;

      // Step 14. Make the move
      pos.do_move(move, st, ci, givesCheck);

      // Step 15. Reduced depth search (LMR). If the move fails high will be
      // re-searched at full depth.
      if (    depth > 3 * ONE_PLY
          && !pvMove
          && !captureOrPromotion
          && !dangerous
          &&  ss->killers[0] != move
          &&  ss->killers[1] != move)
      {
          ss->reduction = reduction<PvNode>(depth, moveCount);
          Depth d = std::max(newDepth - ss->reduction, ONE_PLY);
          alpha = SpNode ? sp->alpha : alpha;

          value = -search<NonPV>(pos, ss+1, -(alpha+1), -alpha, d);

          doFullDepthSearch = (value > alpha && ss->reduction != DEPTH_ZERO);
          ss->reduction = DEPTH_ZERO;
      }
      else
          doFullDepthSearch = !pvMove;

      // Step 16. Full depth search, when LMR is skipped or fails high
      if (doFullDepthSearch)
      {
          alpha = SpNode ? sp->alpha : alpha;
          value = newDepth < ONE_PLY ?
                          givesCheck ? -qsearch<NonPV,  true>(pos, ss+1, -(alpha+1), -alpha, DEPTH_ZERO)
                                     : -qsearch<NonPV, false>(pos, ss+1, -(alpha+1), -alpha, DEPTH_ZERO)
                                     : - search<NonPV>(pos, ss+1, -(alpha+1), -alpha, newDepth);
      }

      // Only for PV nodes do a full PV search on the first move or after a fail
      // high, in the latter case search only if value < beta, otherwise let the
      // parent node to fail low with value <= alpha and to try another move.
      if (PvNode && (pvMove || (value > alpha && (RootNode || value < beta))))
          value = newDepth < ONE_PLY ?
                          givesCheck ? -qsearch<PV,  true>(pos, ss+1, -beta, -alpha, DEPTH_ZERO)
                                     : -qsearch<PV, false>(pos, ss+1, -beta, -alpha, DEPTH_ZERO)
                                     : - search<PV>(pos, ss+1, -beta, -alpha, newDepth);
      // Step 17. Undo move
      pos.undo_move(move);

      assert(value > -VALUE_INFINITE && value < VALUE_INFINITE);

      // Step 18. Check for new best move
      if (SpNode)
      {
          sp->mutex.lock();
          bestValue = sp->bestValue;
          alpha = sp->alpha;
      }

      // Finished searching the move. If Signals.stop is true, the search
      // was aborted because the user interrupted the search or because we
      // ran out of time. In this case, the return value of the search cannot
      // be trusted, and we don't update the best move and/or PV.
      if (Signals.stop || thisThread->cutoff_occurred())
          return value; // To avoid returning VALUE_INFINITE

      if (RootNode)
      {
          RootMove& rm = *std::find(RootMoves.begin(), RootMoves.end(), move);

          // PV move or new best move ?
          if (pvMove || value > alpha)
          {
              rm.score = value;
              rm.extract_pv_from_tt(pos);

              // We record how often the best move has been changed in each
              // iteration. This information is used for time management: When
              // the best move changes frequently, we allocate some more time.
              if (!pvMove)
                  BestMoveChanges++;
          }
          else
              // All other moves but the PV are set to the lowest value, this
              // is not a problem when sorting becuase sort is stable and move
              // position in the list is preserved, just the PV is pushed up.
              rm.score = -VALUE_INFINITE;
      }

      if (value > bestValue)
      {
          bestValue = SpNode ? sp->bestValue = value : value;

          if (value > alpha)
          {
              bestMove = SpNode ? sp->bestMove = move : move;

              if (PvNode && value < beta) // Update alpha! Always alpha < beta
                  alpha = SpNode ? sp->alpha = value : value;
              else
              {
                  assert(value >= beta); // Fail high

                  if (SpNode)
                      sp->cutoff = true;

                  break;
              }
          }
      }

      // Step 19. Check for splitting the search
      if (   !SpNode
          &&  depth >= Threads.minimumSplitDepth
          &&  Threads.slave_available(thisThread)
          &&  thisThread->splitPointsSize < MAX_SPLITPOINTS_PER_THREAD)
      {
          assert(bestValue < beta);

          bestValue = Threads.split<FakeSplit>(pos, ss, alpha, beta, bestValue, &bestMove,
                                               depth, threatMove, moveCount, mp, NT);
          if (bestValue >= beta)
              break;
      }
    }

    if (SpNode)
        return bestValue;

    // Step 20. Check for mate and stalemate
    // All legal moves have been searched and if there are no legal moves, it
    // must be mate or stalemate. Note that we can have a false positive in
    // case of Signals.stop or thread.cutoff_occurred() are set, but this is
    // harmless because return value is discarded anyhow in the parent nodes.
    // If we are in a singular extension search then return a fail low score.
    // A split node has at least one move, the one tried before to be splitted.
    if (!moveCount)
        return  excludedMove ? alpha
              : inCheck ? mated_in(ss->ply) : DrawValue[pos.side_to_move()];

    // If we have pruned all the moves without searching return a fail-low score
    if (bestValue == -VALUE_INFINITE)
    {
        assert(!playedMoveCount);

        bestValue = alpha;
    }

    if (bestValue >= beta) // Failed high
    {
        TT.store(posKey, value_to_tt(bestValue, ss->ply), BOUND_LOWER, depth,
                 bestMove, ss->staticEval, ss->evalMargin);

        if (!pos.is_capture_or_promotion(bestMove) && !inCheck)
        {
            if (bestMove != ss->killers[0])
            {
                ss->killers[1] = ss->killers[0];
                ss->killers[0] = bestMove;
            }

            // Increase history value of the cut-off move
            Value bonus = Value(int(depth) * int(depth));
            H.add(pos.piece_moved(bestMove), to_sq(bestMove), bonus);

            // Decrease history of all the other played non-capture moves
            for (int i = 0; i < playedMoveCount - 1; i++)
            {
                Move m = movesSearched[i];
                H.add(pos.piece_moved(m), to_sq(m), -bonus);
            }
        }
    }
    else // Failed low or PV search
        TT.store(posKey, value_to_tt(bestValue, ss->ply),
                 PvNode && bestMove != MOVE_NONE ? BOUND_EXACT : BOUND_UPPER,
                 depth, bestMove, ss->staticEval, ss->evalMargin);

    assert(bestValue > -VALUE_INFINITE && bestValue < VALUE_INFINITE);

    return bestValue;
  }


  // qsearch() is the quiescence search function, which is called by the main
  // search function when the remaining depth is zero (or, to be more precise,
  // less than ONE_PLY).

  template <NodeType NT, bool InCheck>
  Value qsearch(Position& pos, Stack* ss, Value alpha, Value beta, Depth depth) {

    const bool PvNode = (NT == PV);

    assert(NT == PV || NT == NonPV);
    assert(InCheck == !!pos.checkers());
    assert(alpha >= -VALUE_INFINITE && alpha < beta && beta <= VALUE_INFINITE);
    assert(PvNode || (alpha == beta - 1));
    assert(depth <= DEPTH_ZERO);

    StateInfo st;
    const TTEntry* tte;
    Key posKey;
    Move ttMove, move, bestMove;
    Value bestValue, value, ttValue, futilityValue, futilityBase, oldAlpha;
    bool givesCheck, enoughMaterial, evasionPrunable;
    Depth ttDepth;

    // To flag BOUND_EXACT a node with eval above alpha and no available moves
    if (PvNode)
        oldAlpha = alpha;

    ss->currentMove = bestMove = MOVE_NONE;
    ss->ply = (ss-1)->ply + 1;

    // Check for an instant draw or maximum ply reached
    if (pos.is_draw<false, false>() || ss->ply > MAX_PLY)
        return DrawValue[pos.side_to_move()];

    // Transposition table lookup. At PV nodes, we don't use the TT for
    // pruning, but only for move ordering.
    posKey = pos.key();
    tte = TT.probe(posKey);
    ttMove = tte ? tte->move() : MOVE_NONE;
    ttValue = tte ? value_from_tt(tte->value(),ss->ply) : VALUE_NONE;

    // Decide whether or not to include checks, this fixes also the type of
    // TT entry depth that we are going to use. Note that in qsearch we use
    // only two types of depth in TT: DEPTH_QS_CHECKS or DEPTH_QS_NO_CHECKS.
    ttDepth = InCheck || depth >= DEPTH_QS_CHECKS ? DEPTH_QS_CHECKS
                                                  : DEPTH_QS_NO_CHECKS;
    if (   tte
        && tte->depth() >= ttDepth
        && ttValue != VALUE_NONE // Only in case of TT access race
        && (           PvNode ?  tte->type() == BOUND_EXACT
            : ttValue >= beta ? (tte->type() & BOUND_LOWER)
                              : (tte->type() & BOUND_UPPER)))
    {
        ss->currentMove = ttMove; // Can be MOVE_NONE
        return ttValue;
    }

    // Evaluate the position statically
    if (InCheck)
    {
        ss->staticEval = ss->evalMargin = VALUE_NONE;
        bestValue = futilityBase = -VALUE_INFINITE;
        enoughMaterial = false;
    }
    else
    {
        if (tte)
        {
            // Never assume anything on values stored in TT
            if (  (ss->staticEval = bestValue = tte->static_value()) == VALUE_NONE
                ||(ss->evalMargin = tte->static_value_margin()) == VALUE_NONE)
                ss->staticEval = bestValue = evaluate(pos, ss->evalMargin);
        }
        else
            ss->staticEval = bestValue = evaluate(pos, ss->evalMargin);

        // Stand pat. Return immediately if static value is at least beta
        if (bestValue >= beta)
        {
            if (!tte)
                TT.store(pos.key(), value_to_tt(bestValue, ss->ply), BOUND_LOWER,
                         DEPTH_NONE, MOVE_NONE, ss->staticEval, ss->evalMargin);

            return bestValue;
        }

        if (PvNode && bestValue > alpha)
            alpha = bestValue;

        futilityBase = ss->staticEval + ss->evalMargin + Value(128);
        enoughMaterial = pos.non_pawn_material(pos.side_to_move()) > RookValueMg;
    }

    // Initialize a MovePicker object for the current position, and prepare
    // to search the moves. Because the depth is <= 0 here, only captures,
    // queen promotions and checks (only if depth >= DEPTH_QS_CHECKS) will
    // be generated.
    MovePicker mp(pos, ttMove, depth, H, to_sq((ss-1)->currentMove));
    CheckInfo ci(pos);

    // Loop through the moves until no moves remain or a beta cutoff occurs
    while ((move = mp.next_move<false>()) != MOVE_NONE)
    {
      assert(is_ok(move));

      givesCheck = pos.move_gives_check(move, ci);

      // Futility pruning
      if (   !PvNode
          && !InCheck
          && !givesCheck
          &&  move != ttMove
          &&  enoughMaterial
          &&  type_of(move) != PROMOTION
          && !pos.is_passed_pawn_push(move))
      {
          futilityValue =  futilityBase
                         + PieceValue[EG][pos.piece_on(to_sq(move))]
                         + (type_of(move) == ENPASSANT ? PawnValueEg : VALUE_ZERO);

          if (futilityValue < beta)
          {
              bestValue = std::max(bestValue, futilityValue);
              continue;
          }

          // Prune moves with negative or equal SEE
          if (   futilityBase < beta
              && depth < DEPTH_ZERO
              && pos.see(move) <= 0)
          {
              bestValue = std::max(bestValue, futilityBase);
              continue;
          }
      }

      // Detect non-capture evasions that are candidate to be pruned
      evasionPrunable =   !PvNode
                       &&  InCheck
                       &&  bestValue > VALUE_MATED_IN_MAX_PLY
                       && !pos.is_capture(move)
                       && !pos.can_castle(pos.side_to_move());

      // Don't search moves with negative SEE values
      if (   !PvNode
          && (!InCheck || evasionPrunable)
          &&  move != ttMove
          &&  type_of(move) != PROMOTION
          &&  pos.see_sign(move) < 0)
          continue;

      // Don't search useless checks
      if (   !PvNode
          && !InCheck
          &&  givesCheck
          &&  move != ttMove
          && !pos.is_capture_or_promotion(move)
          &&  ss->staticEval + PawnValueMg / 4 < beta
          && !check_is_dangerous(pos, move, futilityBase, beta))
          continue;

      // Check for legality only before to do the move
      if (!pos.pl_move_is_legal(move, ci.pinned))
          continue;

      ss->currentMove = move;

      // Make and search the move
      pos.do_move(move, st, ci, givesCheck);
      value = givesCheck ? -qsearch<NT,  true>(pos, ss+1, -beta, -alpha, depth - ONE_PLY)
                         : -qsearch<NT, false>(pos, ss+1, -beta, -alpha, depth - ONE_PLY);
      pos.undo_move(move);

      assert(value > -VALUE_INFINITE && value < VALUE_INFINITE);

      // Check for new best move
      if (value > bestValue)
      {
          bestValue = value;

          if (value > alpha)
          {
              if (PvNode && value < beta) // Update alpha here! Always alpha < beta
              {
                  alpha = value;
                  bestMove = move;
              }
              else // Fail high
              {
                  TT.store(posKey, value_to_tt(value, ss->ply), BOUND_LOWER,
                           ttDepth, move, ss->staticEval, ss->evalMargin);

                  return value;
              }
          }
       }
    }

    // All legal moves have been searched. A special case: If we're in check
    // and no legal moves were found, it is checkmate.
    if (InCheck && bestValue == -VALUE_INFINITE)
        return mated_in(ss->ply); // Plies to mate from the root

    TT.store(posKey, value_to_tt(bestValue, ss->ply),
             PvNode && bestValue > oldAlpha ? BOUND_EXACT : BOUND_UPPER,
             ttDepth, bestMove, ss->staticEval, ss->evalMargin);

    assert(bestValue > -VALUE_INFINITE && bestValue < VALUE_INFINITE);

    return bestValue;
  }


  // value_to_tt() adjusts a mate score from "plies to mate from the root" to
  // "plies to mate from the current position". Non-mate scores are unchanged.
  // The function is called before storing a value to the transposition table.

  Value value_to_tt(Value v, int ply) {

    assert(v != VALUE_NONE);

    return  v >= VALUE_MATE_IN_MAX_PLY  ? v + ply
          : v <= VALUE_MATED_IN_MAX_PLY ? v - ply : v;
  }


  // value_from_tt() is the inverse of value_to_tt(): It adjusts a mate score
  // from the transposition table (where refers to the plies to mate/be mated
  // from current position) to "plies to mate/be mated from the root".

  Value value_from_tt(Value v, int ply) {

    return  v == VALUE_NONE             ? VALUE_NONE
          : v >= VALUE_MATE_IN_MAX_PLY  ? v - ply
          : v <= VALUE_MATED_IN_MAX_PLY ? v + ply : v;
  }


  // check_is_dangerous() tests if a checking move can be pruned in qsearch()

  bool check_is_dangerous(Position& pos, Move move, Value futilityBase, Value beta)
  {
    Piece pc = pos.piece_moved(move);
    Square from = from_sq(move);
    Square to = to_sq(move);
    Color them = ~pos.side_to_move();
    Square ksq = pos.king_square(them);
    Bitboard enemies = pos.pieces(them);
    Bitboard kingAtt = pos.attacks_from<KING>(ksq);
    Bitboard occ = pos.pieces() ^ from ^ ksq;
    Bitboard oldAtt = pos.attacks_from(pc, from, occ);
    Bitboard newAtt = pos.attacks_from(pc, to, occ);

    // Checks which give opponent's king at most one escape square are dangerous
    if (!more_than_one(kingAtt & ~(enemies | newAtt | to)))
        return true;

    // Queen contact check is very dangerous
    if (type_of(pc) == QUEEN && (kingAtt & to))
        return true;

    // Creating new double threats with checks is dangerous
    Bitboard b = (enemies ^ ksq) & newAtt & ~oldAtt;
    while (b)
    {
        if (futilityBase + PieceValue[EG][pos.piece_on(pop_lsb(&b))] >= beta)
            return true;
    }

    return false;
  }


  // prevents_move() tests whether a move (first) is able to defend against an
  // opponent's move (second). In this case will not be pruned. Normally the
  // second move is the threat move (the best move returned from a null search
  // that fails low).

  bool prevents_move(const Position& pos, Move first, Move second) {

    assert(is_ok(first));
    assert(is_ok(second));

    Square m1from = from_sq(first);
    Square m2from = from_sq(second);
    Square m1to = to_sq(first);
    Square m2to = to_sq(second);

    // Don't prune moves of the threatened piece
    if (m1from == m2to)
        return true;

    // If the threatened piece has value less than or equal to the value of the
    // threat piece, don't prune moves which defend it.
    if (    pos.is_capture(second)
        && (   PieceValue[MG][pos.piece_on(m2from)] >= PieceValue[MG][pos.piece_on(m2to)]
            || type_of(pos.piece_on(m2from)) == KING))
    {
        // Update occupancy as if the piece and the threat are moving
        Bitboard occ = pos.pieces() ^ m1from ^ m1to ^ m2from;
        Piece piece = pos.piece_on(m1from);

        // The moved piece attacks the square 'tto' ?
        if (pos.attacks_from(piece, m1to, occ) & m2to)
            return true;

        // Scan for possible X-ray attackers behind the moved piece
        Bitboard xray =  (attacks_bb<  ROOK>(m2to, occ) & pos.pieces(color_of(piece), QUEEN, ROOK))
                       | (attacks_bb<BISHOP>(m2to, occ) & pos.pieces(color_of(piece), QUEEN, BISHOP));

        // Verify attackers are triggered by our move and not already existing
        if (xray && (xray ^ (xray & pos.attacks_from<QUEEN>(m2to))))
            return true;
    }

    // Don't prune safe moves which block the threat path
    if ((between_bb(m2from, m2to) & m1to) && pos.see_sign(first) >= 0)
        return true;

    return false;
  }


  // When playing with strength handicap choose best move among the MultiPV set
  // using a statistical rule dependent on 'level'. Idea by Heinz van Saanen.

  Move Skill::pick_move() {

    static RKISS rk;

    // PRNG sequence should be not deterministic
    for (int i = Time::now() % 50; i > 0; i--)
        rk.rand<unsigned>();

    // RootMoves are already sorted by score in descending order
    int variance = std::min(RootMoves[0].score - RootMoves[PVSize - 1].score, PawnValueMg);
    int weakness = 120 - 2 * level;
    int max_s = -VALUE_INFINITE;
    best = MOVE_NONE;

    // Choose best move. For each move score we add two terms both dependent on
    // weakness, one deterministic and bigger for weaker moves, and one random,
    // then we choose the move with the resulting highest score.
    for (size_t i = 0; i < PVSize; i++)
    {
        int s = RootMoves[i].score;

        // Don't allow crazy blunders even at very low skills
        if (i > 0 && RootMoves[i-1].score > s + 2 * PawnValueMg)
            break;

        // This is our magic formula
        s += (  weakness * int(RootMoves[0].score - s)
              + variance * (rk.rand<unsigned>() % weakness)) / 128;

        if (s > max_s)
        {
            max_s = s;
            best = RootMoves[i].pv[0];
        }
    }
    return best;
  }


  // uci_pv() formats PV information according to UCI protocol. UCI requires
  // to send all the PV lines also if are still to be searched and so refer to
  // the previous search score.

  string uci_pv(const Position& pos, int depth, Value alpha, Value beta) {

    std::stringstream s;
    Time::point elaspsed = Time::now() - SearchTime + 1;
    size_t uciPVSize = std::min((size_t)Options["MultiPV"], RootMoves.size());
    int selDepth = 0;

    for (size_t i = 0; i < Threads.size(); i++)
        if (Threads[i].maxPly > selDepth)
            selDepth = Threads[i].maxPly;

    for (size_t i = 0; i < uciPVSize; i++)
    {
        bool updated = (i <= PVIdx);

        if (depth == 1 && !updated)
            continue;

        int d   = updated ? depth : depth - 1;
        Value v = updated ? RootMoves[i].score : RootMoves[i].prevScore;

        if (s.rdbuf()->in_avail()) // Not at first line
            s << "\n";

        s << "info depth " << d
          << " seldepth "  << selDepth
          << " score "     << (i == PVIdx ? score_to_uci(v, alpha, beta) : score_to_uci(v))
          << " nodes "     << pos.nodes_searched()
          << " nps "       << pos.nodes_searched() * 1000 / elaspsed
          << " time "      << elaspsed
          << " multipv "   << i + 1
          << " pv";

        for (size_t j = 0; RootMoves[i].pv[j] != MOVE_NONE; j++)
            s <<  " " << move_to_uci(RootMoves[i].pv[j], pos.is_chess960());
    }

    return s.str();
  }

} // namespace


/// RootMove::extract_pv_from_tt() builds a PV by adding moves from the TT table.
/// We consider also failing high nodes and not only BOUND_EXACT nodes so to
/// allow to always have a ponder move even when we fail high at root, and a
/// long PV to print that is important for position analysis.

void RootMove::extract_pv_from_tt(Position& pos) {

  StateInfo state[MAX_PLY_PLUS_2], *st = state;
  TTEntry* tte;
  int ply = 0;
  Move m = pv[0];

  pv.clear();

  do {
      pv.push_back(m);

      assert(MoveList<LEGAL>(pos).contains(pv[ply]));

      pos.do_move(pv[ply++], *st++);
      tte = TT.probe(pos.key());

  } while (   tte
           && pos.is_pseudo_legal(m = tte->move()) // Local copy, TT could change
           && pos.pl_move_is_legal(m, pos.pinned_pieces())
           && ply < MAX_PLY
           && (!pos.is_draw<true, true>() || ply < 2));

  pv.push_back(MOVE_NONE); // Must be zero-terminating

  while (ply) pos.undo_move(pv[--ply]);
}


/// RootMove::insert_pv_in_tt() is called at the end of a search iteration, and
/// inserts the PV back into the TT. This makes sure the old PV moves are searched
/// first, even if the old TT entries have been overwritten.

void RootMove::insert_pv_in_tt(Position& pos) {

  StateInfo state[MAX_PLY_PLUS_2], *st = state;
  TTEntry* tte;
  int ply = 0;

  do {
      tte = TT.probe(pos.key());

      if (!tte || tte->move() != pv[ply]) // Don't overwrite correct entries
          TT.store(pos.key(), VALUE_NONE, BOUND_NONE, DEPTH_NONE, pv[ply], VALUE_NONE, VALUE_NONE);

      assert(MoveList<LEGAL>(pos).contains(pv[ply]));

      pos.do_move(pv[ply++], *st++);

  } while (pv[ply] != MOVE_NONE);

  while (ply) pos.undo_move(pv[--ply]);
}


/// Thread::idle_loop() is where the thread is parked when it has no work to do

void Thread::idle_loop() {

<<<<<<< HEAD
  // Pointer 'sp_master', if non-NULL, points to the active SplitPoint
  // object for which the thread is the master.
  const SplitPoint* sp_master = splitPointsCnt ? curSplitPoint : nullptr;
=======
  // Pointer 'this_sp' is not null only if we are called from split(), and not
  // at the thread creation. So it means we are the split point's master.
  const SplitPoint* this_sp = splitPointsSize ? activeSplitPoint : NULL;
>>>>>>> 166cc029

  assert(!this_sp || (this_sp->master == this && searching));

  // If this thread is the master of a split point and all slaves have finished
  // their work at this split point, return from the idle loop.
  while (!this_sp || this_sp->slavesMask)
  {
      // If we are not searching, wait for a condition to be signaled instead of
      // wasting CPU time polling for work.
      while ((!searching && Threads.sleepWhileIdle) || exit)
      {
          if (exit)
          {
              assert(!this_sp);
              return;
          }

<<<<<<< HEAD
          // Grab the lock to avoid races with Thread::wake_up()
          std::unique_lock<std::mutex> lk(mutex);

          // If we are master and all slaves have finished don't go to sleep
          if (sp_master && !sp_master->slavesMask)
=======
          // Grab the lock to avoid races with Thread::notify_one()
          mutex.lock();

          // If we are master and all slaves have finished then exit idle_loop
          if (this_sp && !this_sp->slavesMask)
          {
              mutex.unlock();
>>>>>>> 166cc029
              break;

          // Do sleep after retesting sleep conditions under lock protection, in
          // particular we need to avoid a deadlock in case a master thread has,
<<<<<<< HEAD
          // in the meanwhile, allocated us and sent the wake_up() call before we
          // had the chance to grab the lock.
          if (do_sleep || !is_searching)
              sleepCondition.wait(lk);
=======
          // in the meanwhile, allocated us and sent the notify_one() call before
          // we had the chance to grab the lock.
          if (!searching && !exit)
              sleepCondition.wait(mutex);

          mutex.unlock();
>>>>>>> 166cc029
      }

      // If this thread has been assigned work, launch a search
      if (searching)
      {
          assert(!exit);

          Threads.mutex.lock();

          assert(searching);
          SplitPoint* sp = activeSplitPoint;

          Threads.mutex.unlock();

          Stack ss[MAX_PLY_PLUS_2];
          Position pos(*sp->pos, this);

          memcpy(ss, sp->ss - 1, 4 * sizeof(Stack));
          (ss+1)->sp = sp;

          sp->mutex.lock();

          assert(sp->slavesPositions[idx] == NULL);

          sp->slavesPositions[idx] = &pos;

          switch (sp->nodeType) {
          case Root:
              search<SplitPointRoot>(pos, ss+1, sp->alpha, sp->beta, sp->depth);
              break;
          case PV:
              search<SplitPointPV>(pos, ss+1, sp->alpha, sp->beta, sp->depth);
              break;
          case NonPV:
              search<SplitPointNonPV>(pos, ss+1, sp->alpha, sp->beta, sp->depth);
              break;
          default:
              assert(false);
          }

          assert(searching);

          searching = false;
          sp->slavesPositions[idx] = NULL;
          sp->slavesMask &= ~(1ULL << idx);
          sp->nodes += pos.nodes_searched();

          // Wake up master thread so to allow it to return from the idle loop
          // in case we are the last slave of the split point.
          if (    Threads.sleepWhileIdle
              &&  this != sp->master
              && !sp->slavesMask)
          {
              assert(!sp->master->searching);
              sp->master->notify_one();
          }

          // After releasing the lock we cannot access anymore any SplitPoint
          // related data in a safe way becuase it could have been released under
          // our feet by the sp master. Also accessing other Thread objects is
          // unsafe because if we are exiting there is a chance are already freed.
          sp->mutex.unlock();
      }
  }
}


/// check_time() is called by the timer thread when the timer triggers. It is
/// used to print debug info and, more important, to detect when we are out of
/// available time and so stop the search.

void check_time() {

  static Time::point lastInfoTime = Time::now();
  int64_t nodes = 0; // Workaround silly 'uninitialized' gcc warning

  if (Time::now() - lastInfoTime >= 1000)
  {
      lastInfoTime = Time::now();
      dbg_print();
  }

  if (Limits.ponder)
      return;

  if (Limits.nodes)
  {
      Threads.mutex.lock();

      nodes = RootPos.nodes_searched();

      // Loop across all split points and sum accumulated SplitPoint nodes plus
      // all the currently active slaves positions.
      for (size_t i = 0; i < Threads.size(); i++)
          for (int j = 0; j < Threads[i].splitPointsSize; j++)
          {
              SplitPoint& sp = Threads[i].splitPoints[j];

              sp.mutex.lock();

              nodes += sp.nodes;
              Bitboard sm = sp.slavesMask;
              while (sm)
              {
                  Position* pos = sp.slavesPositions[pop_lsb(&sm)];
                  nodes += pos ? pos->nodes_searched() : 0;
              }

              sp.mutex.unlock();
          }

      Threads.mutex.unlock();
  }

  Time::point elapsed = Time::now() - SearchTime;
  bool stillAtFirstMove =    Signals.firstRootMove
                         && !Signals.failedLowAtRoot
                         &&  elapsed > TimeMgr.available_time();

  bool noMoreTime =   elapsed > TimeMgr.maximum_time() - 2 * TimerResolution
                   || stillAtFirstMove;

  if (   (Limits.use_time_management() && noMoreTime)
      || (Limits.movetime && elapsed >= Limits.movetime)
      || (Limits.nodes && nodes >= Limits.nodes))
      Signals.stop = true;
}<|MERGE_RESOLUTION|>--- conflicted
+++ resolved
@@ -1554,15 +1554,9 @@
 
 void Thread::idle_loop() {
 
-<<<<<<< HEAD
-  // Pointer 'sp_master', if non-NULL, points to the active SplitPoint
-  // object for which the thread is the master.
-  const SplitPoint* sp_master = splitPointsCnt ? curSplitPoint : nullptr;
-=======
   // Pointer 'this_sp' is not null only if we are called from split(), and not
   // at the thread creation. So it means we are the split point's master.
-  const SplitPoint* this_sp = splitPointsSize ? activeSplitPoint : NULL;
->>>>>>> 166cc029
+  const SplitPoint* this_sp = splitPointsSize ? activeSplitPoint : nullptr;
 
   assert(!this_sp || (this_sp->master == this && searching));
 
@@ -1580,38 +1574,19 @@
               return;
           }
 
-<<<<<<< HEAD
-          // Grab the lock to avoid races with Thread::wake_up()
+          // Grab the lock to avoid races with Thread::notify_one()
           std::unique_lock<std::mutex> lk(mutex);
-
-          // If we are master and all slaves have finished don't go to sleep
-          if (sp_master && !sp_master->slavesMask)
-=======
-          // Grab the lock to avoid races with Thread::notify_one()
-          mutex.lock();
 
           // If we are master and all slaves have finished then exit idle_loop
           if (this_sp && !this_sp->slavesMask)
-          {
-              mutex.unlock();
->>>>>>> 166cc029
               break;
 
           // Do sleep after retesting sleep conditions under lock protection, in
           // particular we need to avoid a deadlock in case a master thread has,
-<<<<<<< HEAD
-          // in the meanwhile, allocated us and sent the wake_up() call before we
-          // had the chance to grab the lock.
-          if (do_sleep || !is_searching)
-              sleepCondition.wait(lk);
-=======
           // in the meanwhile, allocated us and sent the notify_one() call before
           // we had the chance to grab the lock.
           if (!searching && !exit)
-              sleepCondition.wait(mutex);
-
-          mutex.unlock();
->>>>>>> 166cc029
+              sleepCondition.wait(lk);
       }
 
       // If this thread has been assigned work, launch a search
