--- conflicted
+++ resolved
@@ -160,19 +160,11 @@
   CheckInfo ci(pos);
   const bool leaf = depth == 2 * ONE_PLY;
 
-<<<<<<< HEAD
   for (const MoveStack& ms : MoveList<LEGAL>(pos))
   {
       pos.do_move(ms.move, st, ci, pos.move_gives_check(ms.move, ci));
-      cnt += perft(pos, depth - ONE_PLY);
+      cnt += leaf ? MoveList<LEGAL>(pos).size() : perft(pos, depth - ONE_PLY);
       pos.undo_move(ms.move);
-=======
-  for (MoveList<LEGAL> it(pos); *it; ++it)
-  {
-      pos.do_move(*it, st, ci, pos.move_gives_check(*it, ci));
-      cnt += leaf ? MoveList<LEGAL>(pos).size() : perft(pos, depth - ONE_PLY);
-      pos.undo_move(*it);
->>>>>>> a55fb76d
   }
   return cnt;
 }
