--- conflicted
+++ resolved
@@ -1543,21 +1543,8 @@
   Move m = pv[0];
 
   pv.clear();
-<<<<<<< HEAD
-  pv.push_back(m);
-  pos.do_move(m, *st++);
-
-  while (   (tte = TT.probe(pos.key())) != nullptr
-         && (m = tte->move()) != MOVE_NONE // Local copy, TT entry could change
-         && pos.is_pseudo_legal(m)
-         && pos.pl_move_is_legal(m, pos.pinned_pieces())
-         && ply < MAX_PLY
-         && (!pos.is_draw<false>() || ply < 2))
-  {
-=======
 
   do {
->>>>>>> b3d03029
       pv.push_back(m);
 
       assert(pos.move_is_legal(pv[ply]));
