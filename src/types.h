--- conflicted
+++ resolved
@@ -239,22 +239,10 @@
 };
 
 
-<<<<<<< HEAD
 /// Score enum keeps a midgame and an endgame value in a single integer, first
 /// LSB 16 bits are used to store endgame value, while upper bits are used for
 /// midgame value.
 enum Score : int { SCORE_ZERO };
-=======
-/// Score enum keeps a midgame and an endgame value in a single integer (enum),
-/// first LSB 16 bits are used to store endgame value, while upper bits are used
-/// for midgame value. Compiler is free to choose the enum type as long as can
-/// keep its data, so ensure Score to be an integer type.
-enum Score {
-  SCORE_ZERO,
-  SCORE_ENSURE_INTEGER_SIZE_P = INT_MAX,
-  SCORE_ENSURE_INTEGER_SIZE_N = INT_MIN
-};
->>>>>>> a55fb76d
 
 inline Score make_score(int mg, int eg) { return Score((mg << 16) + eg); }
 
