--- conflicted
+++ resolved
@@ -17,6 +17,7 @@
   along with this program.  If not, see <http://www.gnu.org/licenses/>.
 */
 
+#include <cstring>   // For std::memset
 #include <iostream>
 
 #include "bitboard.h"
@@ -41,11 +42,7 @@
   clusterCount = newClusterCount;
 
   free(mem);
-<<<<<<< HEAD
-  mem = malloc(clusterCount * sizeof(TTCluster) + CACHE_LINE_SIZE - 1);
-=======
   mem = calloc(clusterCount * sizeof(TTCluster) + CacheLineSize - 1, 1);
->>>>>>> 7b20bb6e
 
   if (!mem)
   {
@@ -54,24 +51,17 @@
       exit(EXIT_FAILURE);
   }
 
-<<<<<<< HEAD
-  table = (TTCluster*)((uintptr_t(mem) + CACHE_LINE_SIZE - 1) & ~(CACHE_LINE_SIZE - 1));
-  clear();
-=======
   table = (TTCluster*)((uintptr_t(mem) + CacheLineSize - 1) & ~(CacheLineSize - 1));
->>>>>>> 7b20bb6e
 }
 
 
-/// TranspositionTable::clear() initializes the entire transposition table
-/// with defaults. It is called whenever the table is resized, or when the
+/// TranspositionTable::clear() overwrites the entire transposition table
+/// with zeros. It is called whenever the table is resized, or when the
 /// user asks the program to clear the table (from the UCI interface).
 
 void TranspositionTable::clear() {
 
-  for (unsigned i = 0; i < clusterCount; ++i)
-      for (unsigned j = 0; j < TTClusterSize; ++j)
-          table[i].entry[j].init();
+  std::memset(table, 0, clusterCount * sizeof(TTCluster));
 }
 
 
@@ -90,10 +80,10 @@
   for (int i = 0; i < TTClusterSize; ++i)
       if (!tte[i].key16 || tte[i].key16 == key16)
       {
-          found = (bool)tte[i].key16;
-          tte[i].key16 = key16; // Tag any empty entry as taken
-          tte[i].genBound8 = uint8_t(generation8 | tte[i].bound()); // Refresh
-          return &tte[i];
+          if (tte[i].key16)
+              tte[i].genBound8 = uint8_t(generation8 | tte[i].bound()); // Refresh
+
+          return found = (bool)tte[i].key16, &tte[i];
       }
 
   // Find an entry to be replaced according to the replacement strategy
