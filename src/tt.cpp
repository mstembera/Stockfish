/*
  Stockfish, a UCI chess playing engine derived from Glaurung 2.1
  Copyright (C) 2004-2008 Tord Romstad (Glaurung author)
  Copyright (C) 2008-2014 Marco Costalba, Joona Kiiski, Tord Romstad

  Stockfish is free software: you can redistribute it and/or modify
  it under the terms of the GNU General Public License as published by
  the Free Software Foundation, either version 3 of the License, or
  (at your option) any later version.

  Stockfish is distributed in the hope that it will be useful,
  but WITHOUT ANY WARRANTY; without even the implied warranty of
  MERCHANTABILITY or FITNESS FOR A PARTICULAR PURPOSE.  See the
  GNU General Public License for more details.

  You should have received a copy of the GNU General Public License
  along with this program.  If not, see <http://www.gnu.org/licenses/>.
*/

#include <cstring>
#include <iostream>

#include "bitboard.h"
#include "tt.h"

TranspositionTable TT; // Our global transposition table


/// TranspositionTable::resize() sets the size of the transposition table,
/// measured in megabytes. Transposition table consists of a power of 2 number
/// of clusters and each cluster consists of TTClusterSize number of TTEntry.

void TranspositionTable::resize(size_t mbSize) {

  size_t newClusterCount = size_t(1) << msb((mbSize * 1024 * 1024) / sizeof(TTCluster));

  if (newClusterCount == clusterCount)
      return;

  clusterCount = newClusterCount;

  free(mem);
  mem = calloc(clusterCount * sizeof(TTCluster) + CACHE_LINE_SIZE - 1, 1);

  if (!mem)
  {
      std::cerr << "Failed to allocate " << mbSize
                << "MB for transposition table." << std::endl;
      exit(EXIT_FAILURE);
  }

  table = (TTCluster*)((uintptr_t(mem) + CACHE_LINE_SIZE - 1) & ~(CACHE_LINE_SIZE - 1));
}


/// TranspositionTable::clear() overwrites the entire transposition table
/// with zeroes. It is called whenever the table is resized, or when the
/// user asks the program to clear the table (from the UCI interface).

void TranspositionTable::clear() {

  std::memset(table, 0, clusterCount * sizeof(TTCluster));
}


/// TranspositionTable::probe() looks up the current position in the
/// transposition table. Returns a pointer to the TTEntry or NULL if
/// position is not found.

const TTEntry* TranspositionTable::probe(const Key key) const {

  TTEntry* tte = first_entry(key);
  uint16_t key16 = key >> 48;

  for (unsigned i = 0; i < TTClusterSize; ++i, ++tte)
      if (tte->key16 == key16)
      {
<<<<<<< HEAD
        tte->genProbedBound8 = generation | tte->bound() | probedBit; // Refresh and mark as probed
=======
          tte->genBound8 = uint8_t(generation | tte->bound()); // Refresh
>>>>>>> 89d9db29
          return tte;
      }

  return NULL;
}


/// TranspositionTable::store() writes a new entry containing position key and
/// valuable information of current position. The lowest order bits of position
/// key are used to decide in which cluster the position will be placed.
/// When a new entry is written and there are no empty entries available in the
/// cluster, it replaces the least valuable of the entries. A TTEntry t1 is considered
/// to be more valuable than a TTEntry t2 if t1 is from the current search and t2
/// is from a previous search, or if the depth of t1 is bigger than the depth of t2,
/// or if t1 has been probed before and t2 has not.

void TranspositionTable::store(const Key key, Value v, Bound b, Depth d, Move m, Value statV) {

  TTEntry *tte, *replace;
  uint16_t key16 = key >> 48; // Use the high 16 bits as key inside the cluster

  tte = replace = first_entry(key);

  bool overwrite;

  for (unsigned i = 0; i < TTClusterSize; ++i, ++tte)
  {
      if ((overwrite = (tte->key16 == key16)) || !tte->key16) // Overwrite old or empty
      {
          if (!m)
              m = tte->move(); // Preserve any existing ttMove

          replace = tte;
          break;
      }

      // Implement replace strategy
      if (  ((    tte->genProbedBound8 & 0xF8) == generation || tte->bound() == BOUND_EXACT)
          - ((replace->genProbedBound8 & 0xF8) == generation)
          - (8 * tte->depth8 + (tte->genProbedBound8 & probedBit) < 8 * replace->depth8 + (replace->genProbedBound8 & probedBit)) < 0)
          replace = tte;
  }

  uint8_t probed = (overwrite * probedBit) & replace->genProbedBound8; // Preserve probed status

  replace->save(key16, v, b, d, m, generation | probed, statV);
}<|MERGE_RESOLUTION|>--- conflicted
+++ resolved
@@ -75,11 +75,7 @@
   for (unsigned i = 0; i < TTClusterSize; ++i, ++tte)
       if (tte->key16 == key16)
       {
-<<<<<<< HEAD
-        tte->genProbedBound8 = generation | tte->bound() | probedBit; // Refresh and mark as probed
-=======
-          tte->genBound8 = uint8_t(generation | tte->bound()); // Refresh
->>>>>>> 89d9db29
+          tte->genProbedBound8 = uint8_t(generation | tte->bound() | probedBit); // Refresh and mark as probed
           return tte;
       }
 
