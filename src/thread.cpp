--- conflicted
+++ resolved
@@ -78,15 +78,9 @@
 
   searching = false;
   maxPly = splitPointsSize = 0;
-<<<<<<< HEAD
   activeSplitPoint = nullptr;
   activePosition = nullptr;
-  idx = Threads.size();
-=======
-  activeSplitPoint = NULL;
-  activePosition = NULL;
   idx = Threads.size(); // Starts from 0
->>>>>>> a091ae4c
 }
 
 
@@ -294,28 +288,14 @@
   activeSplitPoint = &sp;
   activePosition = nullptr;
 
-<<<<<<< HEAD
-  size_t slavesCnt = 1; // This thread is always included
-  Thread* slave;
-
-  while (    (slave = Threads.available_slave(this)) != nullptr
-         && ++slavesCnt <= Threads.maxThreadsPerSplitPoint && !Fake)
-  {
-      sp.slavesMask |= 1ULL << slave->idx;
-      slave->activeSplitPoint = &sp;
-      slave->searching = true; // Slave leaves idle_loop()
-      slave->notify_one(); // Could be sleeping
-  }
-=======
   if (!Fake)
-      for (Thread* slave; (slave = Threads.available_slave(this)) != NULL; )
+      for (Thread* slave; (slave = Threads.available_slave(this)) != nullptr; )
       {
           sp.slavesMask |= 1ULL << slave->idx;
           slave->activeSplitPoint = &sp;
           slave->searching = true; // Slave leaves idle_loop()
           slave->notify_one(); // Could be sleeping
       }
->>>>>>> a091ae4c
 
   // Everything is set up. The master thread enters the idle loop, from which
   // it will instantly launch a search, because its 'searching' flag is set.
