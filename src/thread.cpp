/*
  Stockfish, a UCI chess playing engine derived from Glaurung 2.1
  Copyright (C) 2004-2008 Tord Romstad (Glaurung author)
  Copyright (C) 2008-2014 Marco Costalba, Joona Kiiski, Tord Romstad

  Stockfish is free software: you can redistribute it and/or modify
  it under the terms of the GNU General Public License as published by
  the Free Software Foundation, either version 3 of the License, or
  (at your option) any later version.

  Stockfish is distributed in the hope that it will be useful,
  but WITHOUT ANY WARRANTY; without even the implied warranty of
  MERCHANTABILITY or FITNESS FOR A PARTICULAR PURPOSE.  See the
  GNU General Public License for more details.

  You should have received a copy of the GNU General Public License
  along with this program.  If not, see <http://www.gnu.org/licenses/>.
*/

#include <algorithm> // For std::count
#include <cassert>

#include "movegen.h"
#include "search.h"
#include "thread.h"
#include "ucioption.h"

using namespace Search;

ThreadPool Threads; // Global object

extern void check_time();

namespace {

 // Helpers to launch a thread after creation and joining before delete. Must be
 // outside Thread c'tor and d'tor because the object will be fully initialized
 // when start_routine (and hence virtual idle_loop) is called and when joining.

 template<typename T> T* new_thread() {
   T* th = new T();
   th->nativeThread = std::thread(&ThreadBase::idle_loop, th); // Will go to sleep
   return th;
 }

 void delete_thread(ThreadBase* th) {
   th->exit = true; // Search must be already finished
   th->notify_one();
   th->nativeThread.join(); // Wait for thread termination
   delete th;
 }

}


// notify_one() wakes up the thread when there is some work to do

void ThreadBase::notify_one() {

  std::unique_lock<std::mutex>(this->mutex);
  sleepCondition.notify_one();
}


// wait_for() set the thread to sleep until condition 'b' turns true

void ThreadBase::wait_for(volatile const bool& b) {

  std::unique_lock<std::mutex> lk(mutex);
  sleepCondition.wait(lk, [&]{ return b; });
}


// Thread c'tor just inits data and does not launch any execution thread.
// Such a thread will only be started when c'tor returns.

Thread::Thread() /* : splitPoints() */ { // Value-initialization bug in MSVC

  searching = false;
  maxPly = splitPointsSize = 0;
  activeSplitPoint = nullptr;
  activePosition = nullptr;
  idx = Threads.size(); // Starts from 0
}


// cutoff_occurred() checks whether a beta cutoff has occurred in the
// current active split point, or in some ancestor of the split point.

bool Thread::cutoff_occurred() const {

  for (SplitPoint* sp = activeSplitPoint; sp; sp = sp->parentSplitPoint)
      if (sp->cutoff)
          return true;

  return false;
}


// Thread::available_to() checks whether the thread is available to help the
// thread 'master' at a split point. An obvious requirement is that thread must
// be idle. With more than two threads, this is not sufficient: If the thread is
// the master of some split point, it is only available as a slave to the slaves
// which are busy searching the split point at the top of slave's split point
// stack (the "helpful master concept" in YBWC terminology).

bool Thread::available_to(const Thread* master) const {

  if (searching)
      return false;

  // Make a local copy to be sure it doesn't become zero under our feet while
  // testing next condition and so leading to an out of bounds access.
  const int size = splitPointsSize;

  // No split points means that the thread is available as a slave for any
  // other thread otherwise apply the "helpful master" concept if possible.
  return !size || splitPoints[size - 1].slavesMask.test(master->idx);
}


// TimerThread::idle_loop() is where the timer thread waits msec milliseconds
// and then calls check_time(). If msec is 0 thread sleeps until it's woken up.

void TimerThread::idle_loop() {

  while (!exit)
  {
      std::unique_lock<std::mutex> lk(mutex);

      if (!exit)
          sleepCondition.wait_for(lk, std::chrono::milliseconds(run ? Resolution : INT_MAX));

      lk.unlock();

      if (run)
          check_time();
  }
}


// MainThread::idle_loop() is where the main thread is parked waiting to be started
// when there is a new search. The main thread will launch all the slave threads.

void MainThread::idle_loop() {

  while (true)
  {
      std::unique_lock<std::mutex> lk(mutex);

      thinking = false;

      while (!thinking && !exit)
      {
          Threads.sleepCondition.notify_one(); // Wake up the UI thread if needed
          sleepCondition.wait(lk);
      }

      lk.unlock();

      if (exit)
          return;

      searching = true;

      Search::think();

      assert(searching);

      searching = false;
  }
}


// init() is called at startup to create and launch requested threads, that will
// go immediately to sleep. We cannot use a c'tor because Threads is a static
// object and we need a fully initialized engine at this point due to allocation
// of Endgames in Thread c'tor.

void ThreadPool::init() {

  timer = new_thread<TimerThread>();
  push_back(new_thread<MainThread>());
  read_uci_options();
}


// exit() cleanly terminates the threads before the program exits. Cannot be done in
// d'tor because we have to terminate the threads before to free ThreadPool object.

void ThreadPool::exit() {

  delete_thread(timer); // As first because check_time() accesses threads data

  for (Thread* th : *this)
      delete_thread(th);
}


// read_uci_options() updates internal threads parameters from the corresponding
// UCI options and creates/destroys threads to match the requested number. Thread
// objects are dynamically allocated to avoid creating all possible threads
// in advance (which include pawns and material tables), even if only a few
// are to be used.

void ThreadPool::read_uci_options() {

  minimumSplitDepth = Options["Min Split Depth"] * ONE_PLY;
  size_t requested  = Options["Threads"];

  assert(requested > 0);

  // If zero (default) then set best minimum split depth automatically
  if (!minimumSplitDepth)
      minimumSplitDepth = requested < 8 ? 4 * ONE_PLY : 7 * ONE_PLY;

  while (size() < requested)
      push_back(new_thread<Thread>());

  while (size() > requested)
  {
      delete_thread(back());
      pop_back();
  }
}


// available_slave() tries to find an idle thread which is available as a slave
// for the thread 'master'.

Thread* ThreadPool::available_slave(const Thread* master) const {

  for (Thread* th : *this)
      if (th->available_to(master))
          return th;

  return nullptr;
}


// split() does the actual work of distributing the work at a node between
// several available threads. If it does not succeed in splitting the node
// (because no idle threads are available), the function immediately returns.
// If splitting is possible, a SplitPoint object is initialized with all the
// data that must be copied to the helper threads and then helper threads are
// told that they have been assigned work. This will cause them to instantly
// leave their idle loops and call search(). When all threads have returned from
// search() then split() returns.

void Thread::split(Position& pos, const Stack* ss, Value alpha, Value beta, Value* bestValue,
                   Move* bestMove, Depth depth, int moveCount,
                   MovePicker* movePicker, int nodeType, bool cutNode) {

  assert(pos.pos_is_ok());
  assert(-VALUE_INFINITE < *bestValue && *bestValue <= alpha && alpha < beta && beta <= VALUE_INFINITE);
  assert(depth >= Threads.minimumSplitDepth);
  assert(searching);
  assert(splitPointsSize < MAX_SPLITPOINTS_PER_THREAD);

  // Pick the next available split point from the split point stack
  SplitPoint& sp = splitPoints[splitPointsSize];

  sp.masterThread = this;
  sp.parentSplitPoint = activeSplitPoint;
  sp.slavesMask = 0, sp.slavesMask.set(idx);
  sp.depth = depth;
  sp.bestValue = *bestValue;
  sp.bestMove = *bestMove;
  sp.alpha = alpha;
  sp.beta = beta;
  sp.nodeType = nodeType;
  sp.cutNode = cutNode;
  sp.movePicker = movePicker;
  sp.moveCount = moveCount;
  sp.pos = &pos;
  sp.nodes = 0;
  sp.cutoff = false;
  sp.ss = ss;

  // Try to allocate available threads and ask them to start searching setting
  // 'searching' flag. This must be done under lock protection to avoid concurrent
  // allocation of the same slave by another master.
  Threads.mutex.lock();
  sp.mutex.lock();

  sp.allSlavesSearching = true; // Must be set under lock protection
  ++splitPointsSize;
  activeSplitPoint = &sp;
  activePosition = nullptr;

<<<<<<< HEAD
  for (Thread* slave; (slave = Threads.available_slave(this)) != NULL; )
  {
      sp.slavesMask.set(slave->idx);
      slave->activeSplitPoint = &sp;
      slave->searching = true; // Slave leaves idle_loop()
      slave->notify_one(); // Could be sleeping
  }
=======
  if (!Fake)
      for (Thread* slave; (slave = Threads.available_slave(this)) != nullptr; )
      {
          sp.slavesMask.set(slave->idx);
          slave->activeSplitPoint = &sp;
          slave->searching = true; // Slave leaves idle_loop()
          slave->notify_one(); // Could be sleeping
      }
>>>>>>> 76c38b3b

  // Everything is set up. The master thread enters the idle loop, from which
  // it will instantly launch a search, because its 'searching' flag is set.
  // The thread will return from the idle loop when all slaves have finished
  // their work at this split point.
  sp.mutex.unlock();
  Threads.mutex.unlock();

  Thread::idle_loop(); // Force a call to base class idle_loop()

  // In the helpful master concept, a master can help only a sub-tree of its
  // split point and because everything is finished here, it's not possible
  // for the master to be booked.
  assert(!searching);
  assert(!activePosition);

  // We have returned from the idle loop, which means that all threads are
  // finished. Note that setting 'searching' and decreasing splitPointsSize is
  // done under lock protection to avoid a race with Thread::available_to().
  Threads.mutex.lock();
  sp.mutex.lock();

  searching = true;
  --splitPointsSize;
  activeSplitPoint = sp.parentSplitPoint;
  activePosition = &pos;
  pos.set_nodes_searched(pos.nodes_searched() + sp.nodes);
  *bestMove = sp.bestMove;
  *bestValue = sp.bestValue;

  sp.mutex.unlock();
  Threads.mutex.unlock();
}

// wait_for_think_finished() waits for main thread to go to sleep then returns

void ThreadPool::wait_for_think_finished() {

  std::unique_lock<std::mutex> lk(main()->mutex);
  sleepCondition.wait(lk, [&]{ return !main()->thinking; });
}


// start_thinking() wakes up the main thread sleeping in MainThread::idle_loop()
// so to start a new search, then returns immediately.

void ThreadPool::start_thinking(const Position& pos, const LimitsType& limits, StateStackPtr& states) {

  wait_for_think_finished();

  SearchTime = Time::now(); // As early as possible

  Signals.stopOnPonderhit = Signals.firstRootMove = false;
  Signals.stop = Signals.failedLowAtRoot = false;

  RootMoves.clear();
  RootPos = pos;
  Limits = limits;
  if (states.get()) // If we don't set a new position, preserve current state
  {
      SetupStates = std::move(states); // Ownership transfer here
      assert(!states.get());
  }

  for (const ExtMove& ms : MoveList<LEGAL>(pos))
      if (   limits.searchmoves.empty()
          || std::count(limits.searchmoves.begin(), limits.searchmoves.end(), ms.move))
          RootMoves.push_back(RootMove(ms.move));

  main()->thinking = true;
  main()->notify_one(); // Starts main thread
}<|MERGE_RESOLUTION|>--- conflicted
+++ resolved
@@ -288,7 +288,6 @@
   activeSplitPoint = &sp;
   activePosition = nullptr;
 
-<<<<<<< HEAD
   for (Thread* slave; (slave = Threads.available_slave(this)) != NULL; )
   {
       sp.slavesMask.set(slave->idx);
@@ -296,16 +295,6 @@
       slave->searching = true; // Slave leaves idle_loop()
       slave->notify_one(); // Could be sleeping
   }
-=======
-  if (!Fake)
-      for (Thread* slave; (slave = Threads.available_slave(this)) != nullptr; )
-      {
-          sp.slavesMask.set(slave->idx);
-          slave->activeSplitPoint = &sp;
-          slave->searching = true; // Slave leaves idle_loop()
-          slave->notify_one(); // Could be sleeping
-      }
->>>>>>> 76c38b3b
 
   // Everything is set up. The master thread enters the idle loop, from which
   // it will instantly launch a search, because its 'searching' flag is set.
